############################################
## see README before running this script! ##
############################################
## useful resources:
# http://abarinoff-dev.blogspot.com/2010/04/passing-parameters-and-retrieving.html
# http://nsis.sourceforge.net/Inetc_plug-in

###################
### CPACK config ##
###################
Name "@CPACK_PACKAGE_NAME@"
BrandingText "@CPACK_PACKAGE_FILE_NAME@"
OutFile "@CPACK_TOPLEVEL_DIRECTORY@/@CPACK_OUTPUT_FILE_NAME@"
SetCompressor /SOLID lzma

!define INST_DIR "@CPACK_TEMPORARY_DIRECTORY@"
## Long version has to have 4 levels...
!define VERSION_LONG "@CPACK_PACKAGE_VERSION@.0"

##################
###   config   ###
##################
### let Cfg_Settings.nsh.in be configured by CMake. Then include:
!include ..\..\..\Cfg_Settings.nsh
### NSISRESOURCES now consists of the cmake/Windows directory of the source tree.
!addplugindir ${NSISRESOURCES}\Plugins\x86-unicode
!addincludedir ${NSISRESOURCES}\Include

# set to "0" for deployment!!! use "1" to build the installer fast (for script debugging)
!define DEBUG_BUILD 0
!define DEBUG_NO_THIRDPARTY 0
# set to "0" for deployment!!! use "1" to skip packaging of *.html files (takes ages)
!define DEBUG_SKIP_DOCU 0

##################
###   SCRIPT   ###
##################

# pwiz needs alternative VS runtime libraries (32bit for Agilent libraries)
!define VS_PWIZ_REDISTRIBUTABLE_EXE "vcredist2010_x86_sp1.exe"

# additional pwiz redistributables
!define VS_PWIZ_ADD1_REDISTRIBUTABLE_EXE "vcredist2012_x64_upd4.exe"
!define VS_PWIZ_ADD2_REDISTRIBUTABLE_EXE "vcredist2013_x64_upd2.exe"

# which extensions to connect to TOPPView and TOPPAS
!macro OpenMSGUIExtensions _action
  !insertmacro ${_action} ".mzData" "TOPPView"
  !insertmacro ${_action} ".mzXML" "TOPPView"
  !insertmacro ${_action} ".mzML" "TOPPView"
  !insertmacro ${_action} ".sqMass" "TOPPView"
  !insertmacro ${_action} ".dta" "TOPPView"
  !insertmacro ${_action} ".dta2D" "TOPPView"
  !insertmacro ${_action} ".cdf" "TOPPView"
  !insertmacro ${_action} ".idXML" "TOPPView"
  !insertmacro ${_action} ".featureXML" "TOPPView"
  !insertmacro ${_action} ".consensusXML" "TOPPView"
  !insertmacro ${_action} ".toppas" "TOPPAS"
!macroend

# Defines
!define APPNAME "OpenMS"
!define PRODUCT_NAME "${APPNAME}"
# For the icon used by MultiUser plugin, relative to INSTDIR
!define PROGEXE "bin\TOPPView.exe"
# For our own additional regkeys
!define REGKEY "SOFTWARE\$(^Name)"
# For AdvUninstallLog (matches default of MultiUser)
!define PRODUCT_UNINST_ROOT SHCTX
# For AdvUninstallLog (matches default of MultiUser)
!define PRODUCT_UNINST_KEY "Software\Microsoft\Windows\CurrentVersion\Uninstall\${PRODUCT_NAME}"
!define COMPANY "OpenMS Developer Team"
# For MultiUser
!define COMPANY_NAME "${COMPANY}"
!define URL "https://www.OpenMS.de"
# For MultiUser
!define URL_INFO_ABOUT "${URL}"

# We could also define the following
#CONTACT
#URL_HELP_LINK
	

# MultiUser defines
!define MULTIUSER_INSTALLMODE_INSTDIR "${PRODUCT_NAME}-${VERSION}" # Otherwise it would just be PRODUCT_NAME
!define MULTIUSER_INSTALLMODE_64_BIT 1
!define MULTIUSER_INSTALLMODE_NO_HELP_DIALOG 1 # We define our own with additional params later

# Included files

# MUI2 somehow crashes with NSIS3.0 release/stable. Switched to MuiEx (belongs to UltraMui) that seems better supported and has legacy option.
#!include MUI2.nsh
!include MUIEx.nsh
!include Sections.nsh
!include Library.nsh
!include FileFunc.nsh

!define FOLDERLIST_EXE ${NSISRESOURCES}\FolderList.exe

# Private includes from repo
!include IncludeScript_Misc.nsh
!include IncludeScript_FileLogging.nsh
!include EnvVarUpdate.nsh
!include AdvUninstLog2.nsh
!include NsisMultiUser.nsh

# For AdvUninstalllog (alternative INTERACTIVE_UNINSTALL will trigger message boxes for each file)
!insertmacro UNATTENDED_UNINSTALL

# Reserved Files
!insertmacro MUI_RESERVEFILE_LANGDLL

# Modify the next line to adapt to the plugin for other NSIS versions (currently 3.0 release)
# e.g. NSIS 2.x does not have the subfolders x86-unicode or x86-ansi, so remove them.
ReserveFile "${NSISDIR}\Plugins\x86-unicode\advsplash.dll"

;--------------------------------
;Interface Configuration

!define MUI_HEADERIMAGE
!define MUI_HEADERIMAGE_BITMAP "${NSISRESOURCES}\images\header.bmp" ; optional
!define MUI_HEADERIMAGE_UNBITMAP "${NSISRESOURCES}\images\header-uninstall.bmp" ; optional
!define MUI_HEADERIMAGE_RIGHT
!define MUI_ABORTWARNING
!define MUI_WELCOMEFINISHPAGE_BITMAP "${NSISRESOURCES}\images\wizard.bmp" ; optional
!define MUI_UNWELCOMEFINISHPAGE_BITMAP "${NSISRESOURCES}\images\wizard-uninstall.bmp" ; optional

!insertmacro RefreshShellIcons
!insertmacro un.RefreshShellIcons
!insertmacro DirState
!insertmacro GetFileName

# (global) Variables to be set and used during our script
Var StartMenuGroup
Var EnvVarUpdateLoc

# MUI defines
#!define MUI_ICON OpenMS.ico

# UI settings
!define MUI_FINISHPAGE_NOAUTOCLOSE
!define UMUI_STARTMENUPAGE_REGISTRY_ROOT SHCTX
!define UMUI_STARTMENUPAGE_REGISTRY_KEY ${PRODUCT_UNINST_KEY}
!define UMUI_STARTMENUPAGE_REGISTRY_VALUENAME StartMenuGroup
!define UMUI_STARTMENUPAGE_DEFAULTFOLDER "${PRODUCT_NAME}"
!define MUI_LICENSEPAGE_RADIOBUTTONS
!define MUI_FINISHPAGE_SHOWREADME $INSTDIR\ReleaseNotes.txt
!define MUI_UNFINISHPAGE_NOAUTOCLOSE

# Remember the installer language
!define MUI_LANGDLL_REGISTRY_ROOT SHCTX
!define MUI_LANGDLL_REGISTRY_KEY ${PRODUCT_UNINST_KEY}
!define MUI_LANGDLL_REGISTRY_VALUENAME "InstallerLanguage"


# Installer pages
!insertmacro MUI_PAGE_WELCOME
!define MUI_PAGE_CUSTOMFUNCTION_SHOW licpageshow
!insertmacro MUI_PAGE_LICENSE ${OPENMSDIRSRC}\License.txt
!insertmacro MULTIUSER_PAGE_INSTALLMODE
!insertmacro MUI_PAGE_DIRECTORY
!insertmacro MUI_PAGE_COMPONENTS
!insertmacro MUI_PAGE_STARTMENU Application $StartMenuGroup
!insertmacro MUI_PAGE_INSTFILES
!insertmacro MUI_PAGE_FINISH

# Uninstaller pages
!insertmacro MUI_UNPAGE_CONFIRM
!define MULTIUSER_INSTALLMODE_CHANGE_MODE_FUNCTION un.PageInstallModeChangeMode
!insertmacro MULTIUSER_UNPAGE_INSTALLMODE
!insertmacro MUI_UNPAGE_INSTFILES

# Installer languages
!insertmacro MUI_LANGUAGE German
!insertmacro MUI_LANGUAGE English
!insertmacro MUI_LANGUAGE French
!insertmacro MULTIUSER_LANGUAGE_INIT

# Installer Language Strings
LangString ^UninstallLink ${LANG_GERMAN} "Uninstall $(^Name)"
LangString ^UninstallLink ${LANG_ENGLISH} "Uninstall $(^Name)"
LangString ^UninstallLink ${LANG_FRENCH} "Uninstall $(^Name)"

# Custom MUI Function to set font of license display page
# to a mono spaced one.
# from http://stackoverflow.com/questions/8424172/nsis-display-license-with-a-monospace-font
Function licpageshow
    FindWindow $0 "#32770" "" $HWNDPARENT
    CreateFont $1 "Consolas" "8"
    GetDlgItem $0 $0 1000
    SendMessage $0 ${WM_SETFONT} $1 1
FunctionEnd


# predefined installation modes
InstType "Recommended"  #1
InstType "Minimum"      #2
InstType "Full"         #3

# TODO check what this does
CRCCheck on
ShowInstDetails hide
VIProductVersion ${VERSION_LONG}
VIAddVersionKey /LANG=${LANG_GERMAN} ProductName "${PRODUCT_NAME}"
VIAddVersionKey /LANG=${LANG_GERMAN} ProductVersion "${VERSION}"
VIAddVersionKey /LANG=${LANG_GERMAN} CompanyName "${COMPANY}"
VIAddVersionKey /LANG=${LANG_GERMAN} CompanyWebsite "${URL}"
VIAddVersionKey /LANG=${LANG_GERMAN} FileVersion "${VERSION}"
VIAddVersionKey /LANG=${LANG_GERMAN} FileDescription ""
VIAddVersionKey /LANG=${LANG_GERMAN} LegalCopyright ""

ShowUninstDetails hide

; HKLM (all users) vs HKCU (current user) defines
!define env_hklm 'HKLM "SYSTEM\CurrentControlSet\Control\Session Manager\Environment"'
!define env_hkcu 'HKCU "Environment"'

!macro CREATE_SMGROUP_SHORTCUT NAME PATH
    Push "${NAME}"
    Push "${PATH}"
    Call CreateSMGroupShortcut
!macroend

Function CreateSMGroupShortcut
    Exch $R0 ;PATH
    Exch
    Exch $R1 ;NAME
    Push $R2
    StrCpy $R2 $StartMenuGroup 1
    StrCmp $R2 ">" no_smgroup
    SetOutPath $SMPROGRAMS\$StartMenuGroup
    StrCpy $OUTDIR "$INSTDIR"       # execute link target in $OUTDIR

    CreateDirectory "$SMPROGRAMS\${APPNAME}"
    CreateShortcut "$SMPROGRAMS\${APPNAME}\$R1.lnk" $R0

    no_smgroup:
        Pop $R2
        Pop $R1
        Pop $R0
FunctionEnd


# Installer sections
Section "OpenMS Library" SEC_Lib
    SectionIn 1 2 3 RO

    SetOutPath $INSTDIR\bin
    SetOverwrite on

    # open log file
    !insertmacro UNINSTALL.LOG_OPEN_INSTALL

    # install files for bin dir
    File "${OPENMSLIBDIR}\*.dll"
    File "${OPENMSLIBDIR}\*.lib"

    !insertmacro UNINSTALL.LOG_CLOSE_INSTALL

    SetOutPath $INSTDIR\bin\plugins
    SetOverwrite on

    !insertmacro UNINSTALL.LOG_OPEN_INSTALL
    File /r "${OPENMSPLUGINDIR}\*.*"
    !insertmacro UNINSTALL.LOG_CLOSE_INSTALL

    # share dir
    SetOutPath $INSTDIR\share\OpenMS
    SetOverwrite on

    !insertmacro UNINSTALL.LOG_OPEN_INSTALL

    !if ${DEBUG_BUILD} == 0
        File /r /x "THIRDPARTY" /x "doc" "${OPENMSSHAREDIR}\*.*"
    !endif

    # icon for *files* associated with TOPPView
    File "${NSISRESOURCES}\OpenMS_TOPPView.ico"
    File "${NSISRESOURCES}\OpenMS_TOPPAS.ico"

    !insertmacro UNINSTALL.LOG_CLOSE_INSTALL
SectionEnd

Section "TOPP tools" SEC_TOPP
    SectionIn 1 2 3 RO

    SetOutPath $INSTDIR\bin
    SetOverwrite on

    #open uninstall log file
    !insertmacro UNINSTALL.LOG_OPEN_INSTALL

    # Since Qt 5.14 we probably do not need qt.conf if the plugins are in the standard location "plugins"
    # Qt is built "-relocatable" since then.
    #File "${OPENMSBINDIR}\qt.conf"

    # install every tool exe except for Tutorials (if present)
    # skip in installer debug mode
    !if ${DEBUG_BUILD} == 0
        File /x "Tutorial_*.exe" "${OPENMSBINDIR}\*.exe"
    !endif

    !insertmacro UNINSTALL.LOG_CLOSE_INSTALL
SectionEnd


Section "Documentation" SEC_Doc
    SectionIn 1 3

    SetOverwrite on
    SetOutPath $INSTDIR\share\doc\html

    # open uninstall log file
    !insertmacro UNINSTALL.LOG_OPEN_INSTALL

	# html docs
    !if ${DEBUG_SKIP_DOCU} == 0

      File /r "${OPENMSDOCDIR}\html\*.*"
      #SetOutPath $INSTDIR\share\doc
      #File /nonfatal "${OPENMSDOCDIR}\OpenMS_tutorial.pdf"
    !endif

    !insertmacro UNINSTALL.LOG_CLOSE_INSTALL
SectionEnd

## Third party libs
## TODO switch to packagedir
SectionGroup "ThirdParty" SEC_ThirdParty
	!if ${DEBUG_NO_THIRDPARTY} == 0
		Section "Proteowizard" SEC_pwiz
		    SectionIn 1 3
            SetOverwrite on
            CreateDirectory "$INSTDIR\share\OpenMS\THIRDPARTY\pwiz-bin"
            SetOutPath "$INSTDIR\share\OpenMS\THIRDPARTY\pwiz-bin"
			!insertmacro UNINSTALL.LOG_OPEN_INSTALL

            File /r "${THIRDPARTYDIR}\pwiz-bin\*.*"

            !insertmacro UNINSTALL.LOG_CLOSE_INSTALL
        SectionEnd

        Section ".NET and VSRuntime for Proteowizard" SEC_dotnet
            SectionIn 1 3
            SetOverwrite on
            !insertmacro UNINSTALL.LOG_OPEN_INSTALL

            Var /GLOBAL netSilentArgs
            StrCpy $netSilentArgs ""
            IfSilent 0 +2
                StrCpy $netSilentArgs "/q /norestart"

            ## download .NET 3.5 and 4.0 (required by pwiz)

            inetc::get /BANNER "Getting .NET 3.5 SP1 installer." \
                    "http://www.microsoft.com/downloads/info.aspx?na=41&SrcFamilyId=AB99342F-5D1A-413D-8319-81DA479AB0D7&SrcDisplayLang=en&u=http%3a%2f%2fdownload.microsoft.com%2fdownload%2f0%2f6%2f1%2f061F001C-8752-4600-A198-53214C69B51F%2fdotnetfx35setup.exe" \
                    "$EXEDIR\NET3.5_SP1_installer.exe"
            Pop $0
            StrCmp $0 "OK" dl35ok net35_install_success
            MessageBox MB_OK|MB_ICONEXCLAMATION "Downloading 'Microsoft .NET 3.5 SP1' failed. You must download and install it manually in order for Proteowizard to work!" /SD IDOK

            dl35ok:
                ClearErrors
                ExecWait '"$EXEDIR\NET3.5_SP1_installer.exe" $netSilentArgs' $0
                StrCmp $0 0 net35_install_success
                MessageBox MB_OK|MB_ICONEXCLAMATION "The installation of the Microsoft .NET 3.5 SP1' package failed! You must download and install it manually in order for Proteowizard to work!" /SD IDOK

            net35_install_success:
                ## .NET 3.5 installed, yeah!

                inetc::get /BANNER "Getting .NET 4.0 installer." \
                        "http://www.microsoft.com/downloads/info.aspx?na=41&SrcFamilyId=AB99342F-5D1A-413D-8319-81DA479AB0D7&SrcDisplayLang=en&u=http%3a%2f%2fdownload.microsoft.com%2fdownload%2f9%2f5%2fA%2f95A9616B-7A37-4AF6-BC36-D6EA96C8DAAE%2fdotNetFx40_Full_x86_x64.exe" \
                        "$EXEDIR\NET4.0_installer.exe"

                Pop $0
                StrCmp $0 "OK" dl40ok net40_install_success
                MessageBox MB_OK|MB_ICONEXCLAMATION "Downloading 'Microsoft .NET 4.0' failed. You must download and install it manually in order for Proteowizard to work!" /SD IDOK

            dl40ok:
                ClearErrors
                ExecWait '"$EXEDIR\NET4.0_installer.exe" $netSilentArgs' $0
                StrCmp $0 0 net40_install_success
                MessageBox MB_OK|MB_ICONEXCLAMATION "The installation of the Microsoft .NET 4.0' package failed! You must download and install it manually in order for Proteowizard to work!" /SD IDOK

            net40_install_success:
                ## .NET 4.0 installed, yeah!

                ## pwiz now requires vs 2010 32bit (!) runtime libraries installed (Agilent libraries)
                ## 2017: now also 2012 and 2013 of the corresponding platform
                SetOutPath $TEMP
                SetOverwrite on

                File  "${THIRDPARTYDIR}\${VS_PWIZ_REDISTRIBUTABLE_EXE}"
                ClearErrors
                ExecWait '$TEMP\${VS_PWIZ_REDISTRIBUTABLE_EXE} /passive /norestart' $0
                StrCmp $0 0 vs_pwiz_install_success
                StrCmp $0 1638 vs_pwiz_install_success
                MessageBox MB_OK "The installation of the Visual Studio redistributable package '${VS_PWIZ_REDISTRIBUTABLE_EXE}' failed! Proteowizard will not work unless this package is installed! The package is located at '$TEMP\${VS_PWIZ_REDISTRIBUTABLE_EXE}'. Try to execute it as administrator - there will likely be an error which you can blame Microsoft for. If you cannot fix it contact the OpenMS developers!"

            vs_pwiz_install_success:

                File  "${THIRDPARTYDIR}\${VS_PWIZ_ADD1_REDISTRIBUTABLE_EXE}"
                ClearErrors
                ExecWait '$TEMP\${VS_PWIZ_ADD1_REDISTRIBUTABLE_EXE} /passive /norestart' $0
                StrCmp $0 0 vs_pwiz_add1_install_success
                StrCmp $0 1638 vs_pwiz_add1_install_success
                MessageBox MB_OK "The installation of the Visual Studio redistributable package '${VS_PWIZ_ADD1_REDISTRIBUTABLE_EXE}' failed! Proteowizard will not work unless this package is installed! The package is located at '$TEMP\${VS_PWIZ_ADD1_REDISTRIBUTABLE_EXE}'. Try to execute it as administrator - there will likely be an error which you can blame Microsoft for. If you cannot fix it contact the OpenMS developers!"

            vs_pwiz_add1_install_success:

                File  "${THIRDPARTYDIR}\${VS_PWIZ_ADD2_REDISTRIBUTABLE_EXE}"
                ClearErrors
                ExecWait '$TEMP\${VS_PWIZ_ADD2_REDISTRIBUTABLE_EXE} /install /passive /norestart' $0
                StrCmp $0 0 vs_pwiz_add2_install_success
                StrCmp $0 1638 vs_pwiz_add2_install_success
                MessageBox MB_OK "The installation of the Visual Studio redistributable package '${VS_PWIZ_ADD2_REDISTRIBUTABLE_EXE}' failed! Proteowizard will not work unless this package is installed! The package is located at '$TEMP\${VS_PWIZ_ADD2_REDISTRIBUTABLE_EXE}'. Try to execute it as administrator - there will likely be an error which you can blame Microsoft for. If you cannot fix it contact the OpenMS developers!"

            ## reasons why the install might fail:

            vs_pwiz_add2_install_success:

            !insertmacro UNINSTALL.LOG_CLOSE_INSTALL
        SectionEnd

        ## Install every other directory in the given (flattened) THIRDPARTY folder.
        !tempfile filelist
        !system 'FOR /D %A IN ("${THIRDPARTYDIR}\*") DO @( IF NOT "%~nA" == "pwiz-bin" ((echo Section "%~nA" & echo SectionIn 1 3 & echo !insertmacro UNINSTALL.LOG_OPEN_INSTALL & echo SetOverwrite on & echo CreateDirectory "$INSTDIR\share\OpenMS\THIRDPARTY\%~nA" & echo SetOutPath "$INSTDIR\share\OpenMS\THIRDPARTY\%~nA" & echo File /r "%~A\*.*" & echo Var /GLOBAL %~nAInstalled & echo StrCpy $%~nAInstalled "1" & echo !insertmacro UNINSTALL.LOG_CLOSE_INSTALL & echo SectionEnd) >> "${filelist}"))'
        !include "${filelist}"
        !delfile "${filelist}"

	!endif

SectionGroupEnd

Section "-License" SEC_License
    SectionIn 1 2 3
    SetOutPath $INSTDIR
    SetOverwrite on
    #open uninstall log file
    !insertmacro UNINSTALL.LOG_OPEN_INSTALL

    File  "${NSISRESOURCES}\ReleaseNotes.txt"

    !insertmacro UNINSTALL.LOG_CLOSE_INSTALL
SectionEnd

Function CreateShortcuts
    !insertmacro MUI_STARTMENU_WRITE_BEGIN Application

	## warning: create shortcuts only AFTER installing files, OR renew SetOutPath
	## otherwise all files will be installed to the default install directory
    !insertmacro CREATE_SMGROUP_SHORTCUT "OpenMS Documentation (html)" $INSTDIR\share\doc\html\index.html
    !insertmacro CREATE_SMGROUP_SHORTCUT "OpenMS Tutorial (pdf)" $INSTDIR\share\doc\OpenMS_tutorial.pdf

    !insertmacro CREATE_SMGROUP_SHORTCUT TOPPView $INSTDIR\bin\TOPPView.exe
    !insertmacro CREATE_SMGROUP_SHORTCUT TOPPAS $INSTDIR\bin\TOPPAS.exe
    !insertmacro CREATE_SMGROUP_SHORTCUT SwathWizard $INSTDIR\bin\SwathWizard.exe
    !insertmacro CREATE_SMGROUP_SHORTCUT INIFileEditor $INSTDIR\bin\INIFileEditor.exe
    !insertmacro CREATE_SMGROUP_SHORTCUT "OpenMS Homepage" "${URL}"
    !insertmacro CREATE_SMGROUP_SHORTCUT "TOPP command line" "$INSTDIR\bin\command.bat"

    SetOutPath $SMPROGRAMS\${APPNAME}
    CreateShortcut "$SMPROGRAMS\${APPNAME}\$(^UninstallLink).lnk" $INSTDIR\uninstall.exe
    !insertmacro MUI_STARTMENU_WRITE_END

FunctionEnd


Section "-Create_StartMenu" SEC_StartMenuCreate
    #GetFunctionAddress $0 CreateShortcuts
    #UAC::ExecCodeSegment $0
    !insertmacro MUI_STARTMENU_WRITE_BEGIN Application

    ## warning: create shortcuts only AFTER installing files, OR renew SetOutPath
    ## otherwise all files will be installed to the default install directory
    !insertmacro CREATE_SMGROUP_SHORTCUT "OpenMS Documentation (html)" $INSTDIR\share\doc\html\index.html
    !insertmacro CREATE_SMGROUP_SHORTCUT "OpenMS Tutorial (pdf)" $INSTDIR\share\doc\OpenMS_tutorial.pdf

    !insertmacro CREATE_SMGROUP_SHORTCUT TOPPView $INSTDIR\bin\TOPPView.exe
    !insertmacro CREATE_SMGROUP_SHORTCUT TOPPAS $INSTDIR\bin\TOPPAS.exe
    !insertmacro CREATE_SMGROUP_SHORTCUT SwathWizard $INSTDIR\bin\SwathWizard.exe
    !insertmacro CREATE_SMGROUP_SHORTCUT INIFileEditor $INSTDIR\bin\INIFileEditor.exe
    !insertmacro CREATE_SMGROUP_SHORTCUT "OpenMS Homepage" http://www.OpenMS.de/
    !insertmacro CREATE_SMGROUP_SHORTCUT "TOPP command line" "$INSTDIR\bin\command.bat"

    SetOutPath $SMPROGRAMS\${APPNAME}
    CreateShortcut "$SMPROGRAMS\${APPNAME}\$(^UninstallLink).lnk" $INSTDIR\uninstall.exe
    !insertmacro MUI_STARTMENU_WRITE_END
SectionEnd

Section "-Create_command_bat" SEC_CmdBat
    SectionIn 1 2 3
    #open log file
    # Does not work for FileWrite somehow: !insertmacro UNINSTALL.LOG_OPEN_INSTALL

    ## create a command bat (i.e. a TOPP shell)
    push $R0
    push $0
    StrCpy $R0 $INSTDIR 2
    fileOpen $0 "$INSTDIR\bin\command.bat" w
    fileWrite $0 "$SYSDIR\cmd.exe /k $\"$R0 && cd $INSTDIR\bin && cls && echo on && echo Welcome to the OpenMS TOPP tools command line && echo type 'dir *.exe' to see available commands && echo on $\""
    fileClose $0
    pop $0
    pop $R0

    # Does not work. Maybe needs to be done later? For now we delete manually in "-Uninstall" section
    # FileWrite $UninstallLog "$INSTDIR\bin\command.bat$\r$\n"

    # Does not work for FileWrite somehow: !insertmacro UNINSTALL.LOG_CLOSE_INSTALL
SectionEnd


Section "-PathInst" SEC_PathRegister
    SectionIn 1 2 3
    # no logging required, as we do not install files in this section
    ## HINT: do not forget to also add/modify the un.EnvVarUpdate in the uninstall section!

    ${If} $MultiUser.InstallMode == "AllUsers"
        StrCpy $EnvVarUpdateLoc "HKLM"
    ${Else}
        StrCpy $EnvVarUpdateLoc "HKCU"
    ${EndIf}

    # OpenMS binary path
    ${EnvVarUpdate} $0 "PATH" "A" "$EnvVarUpdateLoc" "$INSTDIR\bin"
    IfErrors 0 +2
      MessageBox MB_OK "Unable to add '$INSTDIR\bin' to PATH environment. Add manually if required. See 'details' for details."

    # Add all folders of all INSTALLED Third Party libraries to PATH that adapters find them
    FindFirst $0 $1 $INSTDIR\share\OpenMS\THIRDPARTY\*.*
    loop:
      StrCmp $1 "" done
      StrCmp $1 "." skip
      StrCmp $1 ".." skip
      IfFileExists "$INSTDIR\share\OpenMS\THIRDPARTY\$1\*.*" IsDir skip
      IsDir:
        ${EnvVarUpdate} $3 "PATH" "A" "$EnvVarUpdateLoc" "$INSTDIR\share\OpenMS\THIRDPARTY\$1"
        IfErrors 0 +2
          MessageBox MB_OK "Unable to add '$1' to PATH environment. Add manually if required. See 'details' for details."
      skip:
        FindNext $0 $1
        Goto loop
    done:
      FindClose $0

    # Create OPENMS_DATA_PATH environment variable (for shared xml files etc)

    # Set variable
    ${If} $MultiUser.InstallMode == "AllUsers"
        WriteRegExpandStr ${env_hklm} "OPENMS_DATA_PATH" "$INSTDIR\share\OpenMS"
    ${Else}
        WriteRegExpandStr ${env_hkcu} "OPENMS_DATA_PATH" "$INSTDIR\share\OpenMS"
    ${EndIf}

    # Make sure windows knows about the change
    SendMessage ${HWND_BROADCAST} ${WM_WININICHANGE} 0 "STR:Environment" /TIMEOUT=5000

SectionEnd

SectionGroup "Register File Extensions" SEC_RegisterExt
    # no logging required, as we do not install files in this section

    # windows registry info: http://support.microsoft.com/kb/256986
    !insertmacro OpenMSGUIExtensions RegisterExtensionSection

    Section "-RegFileRefreshInternal" SEC_RegFileRefreshInternal
        SectionIn 1 2 3
        ${RefreshShellIcons}
    SectionEnd

SectionGroupEnd

# TODO make selectable or remove altogether by shipping the vcredist dlls instead of installer.
Section "Microsoft Visual Studio Runtime" SEC_VSRuntime
    SectionIn 1 3
    SetOutPath $TEMP
    SetOverwrite on

    File "${VS_REDISTRIBUTABLE_PATH}\${VS_REDISTRIBUTABLE_EXE}"
    # this requires admin privileges!
    #${If} $IsAdmin == 1
        ClearErrors
        ExecWait '$TEMP\${VS_REDISTRIBUTABLE_EXE} /install /passive /norestart' $0
        StrCmp $0 0 vs_install_success
        StrCmp $0 1638 vs_install_success
        MessageBox MB_OK|MB_ICONEXCLAMATION "The installation of the Visual Studio redistributable package '${VS_REDISTRIBUTABLE_EXE}' failed! OpenMS will not work unless this package is installed! The package is located at '$TEMP\${VS_REDISTRIBUTABLE_EXE}'. Try to execute it as administrator - there will likely be an error which you can blame Microsoft for. If you cannot fix it contact the OpenMS developers!"
    #${Else}
    #    MessageBox MB_OK|MB_ICONEXCLAMATION "Single user install was selected. '${VS_REDISTRIBUTABLE_EXE}' was not installed since it requires admin rights! OpenMS will probably not work unless this package is installed! The package is located at '$TEMP\${VS_REDISTRIBUTABLE_EXE}'. Try to execute it as administrator - there will likely be an error which you can blame Microsoft for. If you cannot fix it contact the OpenMS developers!"
    #${EndIf}

	vs_install_success:

SectionEnd

## This is done by NsisMultiUser plugin now
Section -post SEC0008
     SetOutPath $INSTDIR
     # Write uninstaller and registry uninstall info as the last step:
     # - Cons: user does not have the option to run the uninstaller if sth. goes wrong
     # - Pros: we can use the uninstall logger plugin that avoids boilerplate code

     # defined by NsisMultiUser plugin. default uninstall.exe.
     WriteUninstaller "${UNINSTALL_FILENAME}"
     # add registry keys like the ones below
     !insertmacro MULTIUSER_RegistryAddInstallInfo

#    WriteRegStr SHCTX "SOFTWARE\Microsoft\Windows\CurrentVersion\Uninstall\$(^Name)" DisplayName "$(^Name)"
#    WriteRegStr SHCTX "SOFTWARE\Microsoft\Windows\CurrentVersion\Uninstall\$(^Name)" DisplayVersion "${VERSION}"
#    WriteRegStr SHCTX "SOFTWARE\Microsoft\Windows\CurrentVersion\Uninstall\$(^Name)" Publisher "OpenMS Developer Team"
#    WriteRegStr SHCTX "SOFTWARE\Microsoft\Windows\CurrentVersion\Uninstall\$(^Name)" URLInfoAbout "${URL}"
#    WriteRegStr SHCTX "SOFTWARE\Microsoft\Windows\CurrentVersion\Uninstall\$(^Name)" DisplayIcon $INSTDIR\uninstall.exe
#    WriteRegStr SHCTX "SOFTWARE\Microsoft\Windows\CurrentVersion\Uninstall\$(^Name)" UninstallString $INSTDIR\uninstall.exe
#    WriteRegDWORD SHCTX "SOFTWARE\Microsoft\Windows\CurrentVersion\Uninstall\$(^Name)" NoModify 1
#    WriteRegDWORD SHCTX "SOFTWARE\Microsoft\Windows\CurrentVersion\Uninstall\$(^Name)" NoRepair 1
SectionEnd

# hidden section, write install size as the final step
Section "-Write Install Size"
	!insertmacro MULTIUSER_RegistryAddInstallSizeInfo
SectionEnd

Function parseParameters

    ClearErrors

    ; /nothirdparty
    ${GetOptions} $cmdLineParams '/nothirdparty' $R0
    IfErrors nopwiz 0
      !insertmacro ClearSectionFlag ${SEC_ThirdParty} ${SF_SELECTED}
      goto parsedParams

    ; /nopwiz
    nopwiz:
        ${GetOptions} $cmdLineParams '/nopwiz' $R0
        IfErrors nodotnet 0
          !insertmacro ClearSectionFlag ${SEC_pwiz} ${SF_SELECTED}
          goto parsedParams

    ; /nodotnet
    nodotnet:
        ${GetOptions} $cmdLineParams '/nodotnet' $R0
        IfErrors parsedParams 0
          !insertmacro ClearSectionFlag ${SEC_dotnet} ${SF_SELECTED}

    parsedParams:

FunctionEnd

# Installer functions
Function .onInit

    ## now our own code:
    !insertmacro MULTIUSER_INIT
    !insertmacro UNINSTALL.LOG_PREPARE_INSTALL

    # Command line options for silent install (with "/S")

    # Get parameters
    Var /GLOBAL cmdLineParams
    Push $R0
    ${GetParameters} $cmdLineParams

    # /? param (help)
    ClearErrors
    ${GetOptions} $cmdLineParams '/?' $R0
    ${ifnot} ${errors}
        MessageBox MB_ICONINFORMATION "Usage:$\r$\n\
            $\r$\n\
            /allusers$\t- (un)install for all users, case-insensitive$\r$\n\
            /currentuser$\t- (un)install for current user only, case-insensitive$\r$\n\
            /uninstall$\t- (installer only) run uninstaller, requires /allusers or /currentuser, case-insensitive$\r$\n\
            /nothirdparty$\t- does not install thirdparty tools, case-sensitive$\r$\n\
            /nopwiz$\t- does not install proteowizard, case-sensitive$\r$\n\
            /nodotnet$\t- does not try to install dotnet framework, case-sensitive$\r$\n\
            /S$\t- silent mode, requires /allusers or /currentuser, case-sensitive$\r$\n\
            /D$\t- (installer only) set install directory, must be last parameter, without quotes, case-sensitive$\r$\n\
            /?$\t- display this message$\r$\n\
            $\r$\n\
            $\r$\n\
            Return codes (decimal):$\r$\n\
            $\r$\n\
            0$\t- normal execution (no error)$\r$\n\
            1$\t- (un)installation aborted by user (Cancel button)$\r$\n\
            2$\t- (un)installation aborted by script$\r$\n\
            666660$\t- invalid command-line parameters$\r$\n\
            666661$\t- elevation is not allowed by defines$\r$\n\
            666662$\t- uninstaller detected there's no installed version$\r$\n\
            666663$\t- executing uninstaller from the installer failed$\r$\n\
            666666$\t- cannot start elevated instance$\r$\n\
            other$\t- Windows error code when trying to start elevated instance"
        SetErrorLevel 0
        Quit
    ${endif}

    Pop $R0

    # Initialise options

    # Parse Parameters
    Push $R0
    Call parseParameters
    Pop $R0

    # show splash screen
    InitPluginsDir
    Push $R1
    File /oname=$PLUGINSDIR\spltmp.bmp "${NSISRESOURCES}\images\OpenMS_splash.bmp"
    advsplash::show 1000 600 400 -1 $PLUGINSDIR\spltmp
    Pop $R1
    Pop $R1

    ## deny starting of x64 installer on an x86 system (will not run)
    !if ${PLATFORM} == 64
    ${If} ${RunningX64}
    ${else}
      MessageBox mb_iconstop "You are running a 32bit operating system. The executables of this setup are 64bit, and thus cannot be run after installation. Use a 64bit OS, or use the 32bit setup of OpenMS."
      Abort
    ${EndIf}
    !endif

    # check for previous versions
    # on install we did:     WriteRegStr SHCTX "${REGKEY}" "Path" "$INSTDIR"
    ReadRegStr $R0 SHCTX "${REGKEY}" "Path"
    StrCmp $R0 "" virgin_install

    ## store, if the old-installer is present ($R8 should be empty then)
    ReadRegStr $R8 SHCTX "${REGKEY}" "UninstallString"

    MessageBox MB_OKCANCEL|MB_ICONEXCLAMATION \
    "OpenMS has already been installed. $\nThe old version will be removed automatically. \
     Please close all OpenMS applications before continuing!" \
    IDCANCEL  quit_installer

    ;Run the uninstaller
    ClearErrors
    ExecWait '$R0\uninstall.exe _?=$R0' ;; Do not execute the copy of uninstaller (ExecWait won´t work)
    Delete "$R0\uninstall.exe"          # delete installer manually

    push $R9
    ${DirState} "$R0" $R9
    StrCmp $R9 1 0 virgin_install
    pop $R9

    # look for the very first (and buggy) version of the installer
    StrCmp $R8 "" 0 new_installer
      # we found the old installer:
      ## delete the licenses, share other stuff
      RmDir /REBOOTOK "$R0\GUI"
      RmDir /REBOOTOK /r "$R0\share"
      Delete /REBOOTOK "$R0\*.txt"
      ## correct Path settings (they were not properly reset)
      ${EnvVarUpdate} $0 "PATH" "R" "HKLM" "$R0\lib"
      ${EnvVarUpdate} $0 "PATH" "R" "HKLM" "$R0\TOPP"
      ; delete variable
      DeleteRegValue ${env_hklm} "OPENMS_DATA_PATH"
      ; make sure windows knows about the change
      SendMessage ${HWND_BROADCAST} ${WM_WININICHANGE} 0 "STR:Environment" /TIMEOUT=5000

    new_installer:
    ## check that all *.dll´s and *.exe files are gone (userfiles are ok)! otherwise force reboot
    !insertmacro REBOOT_ON_INCOMPLETE_DELETION $R0

    virgin_install:
    !insertmacro MUI_LANGDLL_DISPLAY
    return

    quit_installer:
    quit

FunctionEnd

Function .onInstFailed
   #UAC::Unload ;Must call unload!
FunctionEnd

Function .onInstSuccess
   !insertmacro UNINSTALL.LOG_UPDATE_INSTALL
FunctionEnd

# set the component descriptions after the Sections have been defined!
!insertmacro MUI_FUNCTION_DESCRIPTION_BEGIN
!insertmacro MUI_DESCRIPTION_TEXT ${SEC_Lib} "The core libraries of OpenMS"
<<<<<<< HEAD
!insertmacro MUI_DESCRIPTION_TEXT ${SEC_TOPP} "TOPP (The OpenMS Proteomics Pipeline) - chainable tools for MS data analysis"
=======
!insertmacro MUI_DESCRIPTION_TEXT ${SEC_TOPP} "TOPP (The OpenMS PiPeline) - chainable tools for data analysis"
>>>>>>> b159abbb
!insertmacro MUI_DESCRIPTION_TEXT ${SEC_Doc} "Documentation/Tutorials for TOPP, TOPPView and the OpenMS library itself."
!insertmacro MUI_DESCRIPTION_TEXT ${SEC_ThirdParty} "Install third party libraries (e.g., ProteoWizard)."
!insertmacro MUI_DESCRIPTION_TEXT ${SEC_dotnet} "Install .NET and Microsoft Visual Studio Runtime for Proteowizard. (may require the installer to be run in admin mode). Deactivate if you are not admin and think this is installed already (or will be installed later) by an admin."
!insertmacro MUI_DESCRIPTION_TEXT ${SEC_RegisterExt} "Register certain file types (e.g., '.mzML') with TOPPView.exe."
!insertmacro MUI_DESCRIPTION_TEXT ${SEC_VSRuntime} "Install the required Microsoft Visual Studio runtime (may require the installer to be run in admin mode). Deactivate if you are not admin and think this is installed already (or will be installed later) by an admin."
!insertmacro MUI_FUNCTION_DESCRIPTION_END

################
## UNINSTALL ###
################

# Uninstaller sections

Section "-Uninstall"
    !insertmacro MUI_STARTMENU_GETFOLDER Application $StartMenuGroup
    !insertmacro MUI_UNGETLANGUAGE

    ## undo changes to PATH
    ${If} $MultiUser.InstallMode == "AllUsers"
        StrCpy $EnvVarUpdateLoc "HKLM"
    ${Else}
        StrCpy $EnvVarUpdateLoc "HKCU"
    ${EndIf}

    # OpenMS binary path
    ${un.EnvVarUpdate} $0 "PATH" "R" "$EnvVarUpdateLoc" "$INSTDIR\bin"

    # Third Party library paths
    FindFirst $0 $1 $INSTDIR\share\OpenMS\THIRDPARTY\*.*
    loopun:
      StrCmp $1 "" doneun
      StrCmp $1 "." skipun
      StrCmp $1 ".." skipun
      IfFileExists "$INSTDIR\share\OpenMS\THIRDPARTY\$1\*.*" IsDirun skipun
      IsDirun:
        ${un.EnvVarUpdate} $3 "PATH" "R" "$EnvVarUpdateLoc" "$INSTDIR\share\OpenMS\THIRDPARTY\$1"
        IfErrors 0 +2
          MessageBox MB_OK "Unable to remove '$1' from PATH environment. Remove manually if required. See 'details' for details."
      skipun:
        FindNext $0 $1
        Goto loopun
    doneun:
      FindClose $0

    ## remove OPENMS_DATA_PATH
    ${If} $MultiUser.InstallMode == "AllUsers"
        DeleteRegValue ${env_hklm} "OPENMS_DATA_PATH"
    ${Else}
        DeleteRegValue ${env_hkcu} "OPENMS_DATA_PATH"
    ${EndIf}

    # remove extension-links to TOPPView
    !insertmacro OpenMSGUIExtensions UnRegisterExtensionSection
    ${un.RefreshShellIcons}

    ## delete all installed files
	!insertmacro UNINSTALL.NEW_UNINSTALL

    # remove directories which are now empty (in case some were forgotten)
    Push "$INSTDIR"
    Call un.RemoveEmptyDirs

    ## clean up the registry (should be done by the NsisMultiUser plugin)
    #DeleteRegKey SHCTX "SOFTWARE\Microsoft\Windows\CurrentVersion\Uninstall\$(^Name)"
    # delete /Software/OpenMS (with all its content)
    DeleteRegKey SHCTX "${REGKEY}"
    # somehow our generated bat file is not recorded by AdvUninstallLog
    Delete "$INSTDIR\bin\command.bat"
    # Remove the uninstaller from registry as the very last step - if sth. goes wrong, let the user run it again
    !insertmacro MULTIUSER_RegistryRemoveInstallInfo

    RmDir /REBOOTOK $INSTDIR

    ## delete start menu entries ($SMPROGRAMS depends on the ShellContext)
    RmDir /r /REBOOTOK $SMPROGRAMS\${APPNAME}

SectionEnd

# UnInstaller functions
Function un.onInit
    !insertmacro MULTIUSER_UNINIT
    !insertmacro MUI_UNGETLANGUAGE ; we always get the language, since the outer and inner instance might have different language
FunctionEnd

Function un.PageInstallModeChangeMode
    !insertmacro MUI_STARTMENU_GETFOLDER Application $StartMenuGroup
FunctionEnd


<|MERGE_RESOLUTION|>--- conflicted
+++ resolved
@@ -1,876 +1,872 @@
-############################################
-## see README before running this script! ##
-############################################
-## useful resources:
-# http://abarinoff-dev.blogspot.com/2010/04/passing-parameters-and-retrieving.html
-# http://nsis.sourceforge.net/Inetc_plug-in
-
-###################
-### CPACK config ##
-###################
-Name "@CPACK_PACKAGE_NAME@"
-BrandingText "@CPACK_PACKAGE_FILE_NAME@"
-OutFile "@CPACK_TOPLEVEL_DIRECTORY@/@CPACK_OUTPUT_FILE_NAME@"
-SetCompressor /SOLID lzma
-
-!define INST_DIR "@CPACK_TEMPORARY_DIRECTORY@"
-## Long version has to have 4 levels...
-!define VERSION_LONG "@CPACK_PACKAGE_VERSION@.0"
-
-##################
-###   config   ###
-##################
-### let Cfg_Settings.nsh.in be configured by CMake. Then include:
-!include ..\..\..\Cfg_Settings.nsh
-### NSISRESOURCES now consists of the cmake/Windows directory of the source tree.
-!addplugindir ${NSISRESOURCES}\Plugins\x86-unicode
-!addincludedir ${NSISRESOURCES}\Include
-
-# set to "0" for deployment!!! use "1" to build the installer fast (for script debugging)
-!define DEBUG_BUILD 0
-!define DEBUG_NO_THIRDPARTY 0
-# set to "0" for deployment!!! use "1" to skip packaging of *.html files (takes ages)
-!define DEBUG_SKIP_DOCU 0
-
-##################
-###   SCRIPT   ###
-##################
-
-# pwiz needs alternative VS runtime libraries (32bit for Agilent libraries)
-!define VS_PWIZ_REDISTRIBUTABLE_EXE "vcredist2010_x86_sp1.exe"
-
-# additional pwiz redistributables
-!define VS_PWIZ_ADD1_REDISTRIBUTABLE_EXE "vcredist2012_x64_upd4.exe"
-!define VS_PWIZ_ADD2_REDISTRIBUTABLE_EXE "vcredist2013_x64_upd2.exe"
-
-# which extensions to connect to TOPPView and TOPPAS
-!macro OpenMSGUIExtensions _action
-  !insertmacro ${_action} ".mzData" "TOPPView"
-  !insertmacro ${_action} ".mzXML" "TOPPView"
-  !insertmacro ${_action} ".mzML" "TOPPView"
-  !insertmacro ${_action} ".sqMass" "TOPPView"
-  !insertmacro ${_action} ".dta" "TOPPView"
-  !insertmacro ${_action} ".dta2D" "TOPPView"
-  !insertmacro ${_action} ".cdf" "TOPPView"
-  !insertmacro ${_action} ".idXML" "TOPPView"
-  !insertmacro ${_action} ".featureXML" "TOPPView"
-  !insertmacro ${_action} ".consensusXML" "TOPPView"
-  !insertmacro ${_action} ".toppas" "TOPPAS"
-!macroend
-
-# Defines
-!define APPNAME "OpenMS"
-!define PRODUCT_NAME "${APPNAME}"
-# For the icon used by MultiUser plugin, relative to INSTDIR
-!define PROGEXE "bin\TOPPView.exe"
-# For our own additional regkeys
-!define REGKEY "SOFTWARE\$(^Name)"
-# For AdvUninstallLog (matches default of MultiUser)
-!define PRODUCT_UNINST_ROOT SHCTX
-# For AdvUninstallLog (matches default of MultiUser)
-!define PRODUCT_UNINST_KEY "Software\Microsoft\Windows\CurrentVersion\Uninstall\${PRODUCT_NAME}"
-!define COMPANY "OpenMS Developer Team"
-# For MultiUser
-!define COMPANY_NAME "${COMPANY}"
-!define URL "https://www.OpenMS.de"
-# For MultiUser
-!define URL_INFO_ABOUT "${URL}"
-
-# We could also define the following
-#CONTACT
-#URL_HELP_LINK
-	
-
-# MultiUser defines
-!define MULTIUSER_INSTALLMODE_INSTDIR "${PRODUCT_NAME}-${VERSION}" # Otherwise it would just be PRODUCT_NAME
-!define MULTIUSER_INSTALLMODE_64_BIT 1
-!define MULTIUSER_INSTALLMODE_NO_HELP_DIALOG 1 # We define our own with additional params later
-
-# Included files
-
-# MUI2 somehow crashes with NSIS3.0 release/stable. Switched to MuiEx (belongs to UltraMui) that seems better supported and has legacy option.
-#!include MUI2.nsh
-!include MUIEx.nsh
-!include Sections.nsh
-!include Library.nsh
-!include FileFunc.nsh
-
-!define FOLDERLIST_EXE ${NSISRESOURCES}\FolderList.exe
-
-# Private includes from repo
-!include IncludeScript_Misc.nsh
-!include IncludeScript_FileLogging.nsh
-!include EnvVarUpdate.nsh
-!include AdvUninstLog2.nsh
-!include NsisMultiUser.nsh
-
-# For AdvUninstalllog (alternative INTERACTIVE_UNINSTALL will trigger message boxes for each file)
-!insertmacro UNATTENDED_UNINSTALL
-
-# Reserved Files
-!insertmacro MUI_RESERVEFILE_LANGDLL
-
-# Modify the next line to adapt to the plugin for other NSIS versions (currently 3.0 release)
-# e.g. NSIS 2.x does not have the subfolders x86-unicode or x86-ansi, so remove them.
-ReserveFile "${NSISDIR}\Plugins\x86-unicode\advsplash.dll"
-
-;--------------------------------
-;Interface Configuration
-
-!define MUI_HEADERIMAGE
-!define MUI_HEADERIMAGE_BITMAP "${NSISRESOURCES}\images\header.bmp" ; optional
-!define MUI_HEADERIMAGE_UNBITMAP "${NSISRESOURCES}\images\header-uninstall.bmp" ; optional
-!define MUI_HEADERIMAGE_RIGHT
-!define MUI_ABORTWARNING
-!define MUI_WELCOMEFINISHPAGE_BITMAP "${NSISRESOURCES}\images\wizard.bmp" ; optional
-!define MUI_UNWELCOMEFINISHPAGE_BITMAP "${NSISRESOURCES}\images\wizard-uninstall.bmp" ; optional
-
-!insertmacro RefreshShellIcons
-!insertmacro un.RefreshShellIcons
-!insertmacro DirState
-!insertmacro GetFileName
-
-# (global) Variables to be set and used during our script
-Var StartMenuGroup
-Var EnvVarUpdateLoc
-
-# MUI defines
-#!define MUI_ICON OpenMS.ico
-
-# UI settings
-!define MUI_FINISHPAGE_NOAUTOCLOSE
-!define UMUI_STARTMENUPAGE_REGISTRY_ROOT SHCTX
-!define UMUI_STARTMENUPAGE_REGISTRY_KEY ${PRODUCT_UNINST_KEY}
-!define UMUI_STARTMENUPAGE_REGISTRY_VALUENAME StartMenuGroup
-!define UMUI_STARTMENUPAGE_DEFAULTFOLDER "${PRODUCT_NAME}"
-!define MUI_LICENSEPAGE_RADIOBUTTONS
-!define MUI_FINISHPAGE_SHOWREADME $INSTDIR\ReleaseNotes.txt
-!define MUI_UNFINISHPAGE_NOAUTOCLOSE
-
-# Remember the installer language
-!define MUI_LANGDLL_REGISTRY_ROOT SHCTX
-!define MUI_LANGDLL_REGISTRY_KEY ${PRODUCT_UNINST_KEY}
-!define MUI_LANGDLL_REGISTRY_VALUENAME "InstallerLanguage"
-
-
-# Installer pages
-!insertmacro MUI_PAGE_WELCOME
-!define MUI_PAGE_CUSTOMFUNCTION_SHOW licpageshow
-!insertmacro MUI_PAGE_LICENSE ${OPENMSDIRSRC}\License.txt
-!insertmacro MULTIUSER_PAGE_INSTALLMODE
-!insertmacro MUI_PAGE_DIRECTORY
-!insertmacro MUI_PAGE_COMPONENTS
-!insertmacro MUI_PAGE_STARTMENU Application $StartMenuGroup
-!insertmacro MUI_PAGE_INSTFILES
-!insertmacro MUI_PAGE_FINISH
-
-# Uninstaller pages
-!insertmacro MUI_UNPAGE_CONFIRM
-!define MULTIUSER_INSTALLMODE_CHANGE_MODE_FUNCTION un.PageInstallModeChangeMode
-!insertmacro MULTIUSER_UNPAGE_INSTALLMODE
-!insertmacro MUI_UNPAGE_INSTFILES
-
-# Installer languages
-!insertmacro MUI_LANGUAGE German
-!insertmacro MUI_LANGUAGE English
-!insertmacro MUI_LANGUAGE French
-!insertmacro MULTIUSER_LANGUAGE_INIT
-
-# Installer Language Strings
-LangString ^UninstallLink ${LANG_GERMAN} "Uninstall $(^Name)"
-LangString ^UninstallLink ${LANG_ENGLISH} "Uninstall $(^Name)"
-LangString ^UninstallLink ${LANG_FRENCH} "Uninstall $(^Name)"
-
-# Custom MUI Function to set font of license display page
-# to a mono spaced one.
-# from http://stackoverflow.com/questions/8424172/nsis-display-license-with-a-monospace-font
-Function licpageshow
-    FindWindow $0 "#32770" "" $HWNDPARENT
-    CreateFont $1 "Consolas" "8"
-    GetDlgItem $0 $0 1000
-    SendMessage $0 ${WM_SETFONT} $1 1
-FunctionEnd
-
-
-# predefined installation modes
-InstType "Recommended"  #1
-InstType "Minimum"      #2
-InstType "Full"         #3
-
-# TODO check what this does
-CRCCheck on
-ShowInstDetails hide
-VIProductVersion ${VERSION_LONG}
-VIAddVersionKey /LANG=${LANG_GERMAN} ProductName "${PRODUCT_NAME}"
-VIAddVersionKey /LANG=${LANG_GERMAN} ProductVersion "${VERSION}"
-VIAddVersionKey /LANG=${LANG_GERMAN} CompanyName "${COMPANY}"
-VIAddVersionKey /LANG=${LANG_GERMAN} CompanyWebsite "${URL}"
-VIAddVersionKey /LANG=${LANG_GERMAN} FileVersion "${VERSION}"
-VIAddVersionKey /LANG=${LANG_GERMAN} FileDescription ""
-VIAddVersionKey /LANG=${LANG_GERMAN} LegalCopyright ""
-
-ShowUninstDetails hide
-
-; HKLM (all users) vs HKCU (current user) defines
-!define env_hklm 'HKLM "SYSTEM\CurrentControlSet\Control\Session Manager\Environment"'
-!define env_hkcu 'HKCU "Environment"'
-
-!macro CREATE_SMGROUP_SHORTCUT NAME PATH
-    Push "${NAME}"
-    Push "${PATH}"
-    Call CreateSMGroupShortcut
-!macroend
-
-Function CreateSMGroupShortcut
-    Exch $R0 ;PATH
-    Exch
-    Exch $R1 ;NAME
-    Push $R2
-    StrCpy $R2 $StartMenuGroup 1
-    StrCmp $R2 ">" no_smgroup
-    SetOutPath $SMPROGRAMS\$StartMenuGroup
-    StrCpy $OUTDIR "$INSTDIR"       # execute link target in $OUTDIR
-
-    CreateDirectory "$SMPROGRAMS\${APPNAME}"
-    CreateShortcut "$SMPROGRAMS\${APPNAME}\$R1.lnk" $R0
-
-    no_smgroup:
-        Pop $R2
-        Pop $R1
-        Pop $R0
-FunctionEnd
-
-
-# Installer sections
-Section "OpenMS Library" SEC_Lib
-    SectionIn 1 2 3 RO
-
-    SetOutPath $INSTDIR\bin
-    SetOverwrite on
-
-    # open log file
-    !insertmacro UNINSTALL.LOG_OPEN_INSTALL
-
-    # install files for bin dir
-    File "${OPENMSLIBDIR}\*.dll"
-    File "${OPENMSLIBDIR}\*.lib"
-
-    !insertmacro UNINSTALL.LOG_CLOSE_INSTALL
-
-    SetOutPath $INSTDIR\bin\plugins
-    SetOverwrite on
-
-    !insertmacro UNINSTALL.LOG_OPEN_INSTALL
-    File /r "${OPENMSPLUGINDIR}\*.*"
-    !insertmacro UNINSTALL.LOG_CLOSE_INSTALL
-
-    # share dir
-    SetOutPath $INSTDIR\share\OpenMS
-    SetOverwrite on
-
-    !insertmacro UNINSTALL.LOG_OPEN_INSTALL
-
-    !if ${DEBUG_BUILD} == 0
-        File /r /x "THIRDPARTY" /x "doc" "${OPENMSSHAREDIR}\*.*"
-    !endif
-
-    # icon for *files* associated with TOPPView
-    File "${NSISRESOURCES}\OpenMS_TOPPView.ico"
-    File "${NSISRESOURCES}\OpenMS_TOPPAS.ico"
-
-    !insertmacro UNINSTALL.LOG_CLOSE_INSTALL
-SectionEnd
-
-Section "TOPP tools" SEC_TOPP
-    SectionIn 1 2 3 RO
-
-    SetOutPath $INSTDIR\bin
-    SetOverwrite on
-
-    #open uninstall log file
-    !insertmacro UNINSTALL.LOG_OPEN_INSTALL
-
-    # Since Qt 5.14 we probably do not need qt.conf if the plugins are in the standard location "plugins"
-    # Qt is built "-relocatable" since then.
-    #File "${OPENMSBINDIR}\qt.conf"
-
-    # install every tool exe except for Tutorials (if present)
-    # skip in installer debug mode
-    !if ${DEBUG_BUILD} == 0
-        File /x "Tutorial_*.exe" "${OPENMSBINDIR}\*.exe"
-    !endif
-
-    !insertmacro UNINSTALL.LOG_CLOSE_INSTALL
-SectionEnd
-
-
-Section "Documentation" SEC_Doc
-    SectionIn 1 3
-
-    SetOverwrite on
-    SetOutPath $INSTDIR\share\doc\html
-
-    # open uninstall log file
-    !insertmacro UNINSTALL.LOG_OPEN_INSTALL
-
-	# html docs
-    !if ${DEBUG_SKIP_DOCU} == 0
-
-      File /r "${OPENMSDOCDIR}\html\*.*"
-      #SetOutPath $INSTDIR\share\doc
-      #File /nonfatal "${OPENMSDOCDIR}\OpenMS_tutorial.pdf"
-    !endif
-
-    !insertmacro UNINSTALL.LOG_CLOSE_INSTALL
-SectionEnd
-
-## Third party libs
-## TODO switch to packagedir
-SectionGroup "ThirdParty" SEC_ThirdParty
-	!if ${DEBUG_NO_THIRDPARTY} == 0
-		Section "Proteowizard" SEC_pwiz
-		    SectionIn 1 3
-            SetOverwrite on
-            CreateDirectory "$INSTDIR\share\OpenMS\THIRDPARTY\pwiz-bin"
-            SetOutPath "$INSTDIR\share\OpenMS\THIRDPARTY\pwiz-bin"
-			!insertmacro UNINSTALL.LOG_OPEN_INSTALL
-
-            File /r "${THIRDPARTYDIR}\pwiz-bin\*.*"
-
-            !insertmacro UNINSTALL.LOG_CLOSE_INSTALL
-        SectionEnd
-
-        Section ".NET and VSRuntime for Proteowizard" SEC_dotnet
-            SectionIn 1 3
-            SetOverwrite on
-            !insertmacro UNINSTALL.LOG_OPEN_INSTALL
-
-            Var /GLOBAL netSilentArgs
-            StrCpy $netSilentArgs ""
-            IfSilent 0 +2
-                StrCpy $netSilentArgs "/q /norestart"
-
-            ## download .NET 3.5 and 4.0 (required by pwiz)
-
-            inetc::get /BANNER "Getting .NET 3.5 SP1 installer." \
-                    "http://www.microsoft.com/downloads/info.aspx?na=41&SrcFamilyId=AB99342F-5D1A-413D-8319-81DA479AB0D7&SrcDisplayLang=en&u=http%3a%2f%2fdownload.microsoft.com%2fdownload%2f0%2f6%2f1%2f061F001C-8752-4600-A198-53214C69B51F%2fdotnetfx35setup.exe" \
-                    "$EXEDIR\NET3.5_SP1_installer.exe"
-            Pop $0
-            StrCmp $0 "OK" dl35ok net35_install_success
-            MessageBox MB_OK|MB_ICONEXCLAMATION "Downloading 'Microsoft .NET 3.5 SP1' failed. You must download and install it manually in order for Proteowizard to work!" /SD IDOK
-
-            dl35ok:
-                ClearErrors
-                ExecWait '"$EXEDIR\NET3.5_SP1_installer.exe" $netSilentArgs' $0
-                StrCmp $0 0 net35_install_success
-                MessageBox MB_OK|MB_ICONEXCLAMATION "The installation of the Microsoft .NET 3.5 SP1' package failed! You must download and install it manually in order for Proteowizard to work!" /SD IDOK
-
-            net35_install_success:
-                ## .NET 3.5 installed, yeah!
-
-                inetc::get /BANNER "Getting .NET 4.0 installer." \
-                        "http://www.microsoft.com/downloads/info.aspx?na=41&SrcFamilyId=AB99342F-5D1A-413D-8319-81DA479AB0D7&SrcDisplayLang=en&u=http%3a%2f%2fdownload.microsoft.com%2fdownload%2f9%2f5%2fA%2f95A9616B-7A37-4AF6-BC36-D6EA96C8DAAE%2fdotNetFx40_Full_x86_x64.exe" \
-                        "$EXEDIR\NET4.0_installer.exe"
-
-                Pop $0
-                StrCmp $0 "OK" dl40ok net40_install_success
-                MessageBox MB_OK|MB_ICONEXCLAMATION "Downloading 'Microsoft .NET 4.0' failed. You must download and install it manually in order for Proteowizard to work!" /SD IDOK
-
-            dl40ok:
-                ClearErrors
-                ExecWait '"$EXEDIR\NET4.0_installer.exe" $netSilentArgs' $0
-                StrCmp $0 0 net40_install_success
-                MessageBox MB_OK|MB_ICONEXCLAMATION "The installation of the Microsoft .NET 4.0' package failed! You must download and install it manually in order for Proteowizard to work!" /SD IDOK
-
-            net40_install_success:
-                ## .NET 4.0 installed, yeah!
-
-                ## pwiz now requires vs 2010 32bit (!) runtime libraries installed (Agilent libraries)
-                ## 2017: now also 2012 and 2013 of the corresponding platform
-                SetOutPath $TEMP
-                SetOverwrite on
-
-                File  "${THIRDPARTYDIR}\${VS_PWIZ_REDISTRIBUTABLE_EXE}"
-                ClearErrors
-                ExecWait '$TEMP\${VS_PWIZ_REDISTRIBUTABLE_EXE} /passive /norestart' $0
-                StrCmp $0 0 vs_pwiz_install_success
-                StrCmp $0 1638 vs_pwiz_install_success
-                MessageBox MB_OK "The installation of the Visual Studio redistributable package '${VS_PWIZ_REDISTRIBUTABLE_EXE}' failed! Proteowizard will not work unless this package is installed! The package is located at '$TEMP\${VS_PWIZ_REDISTRIBUTABLE_EXE}'. Try to execute it as administrator - there will likely be an error which you can blame Microsoft for. If you cannot fix it contact the OpenMS developers!"
-
-            vs_pwiz_install_success:
-
-                File  "${THIRDPARTYDIR}\${VS_PWIZ_ADD1_REDISTRIBUTABLE_EXE}"
-                ClearErrors
-                ExecWait '$TEMP\${VS_PWIZ_ADD1_REDISTRIBUTABLE_EXE} /passive /norestart' $0
-                StrCmp $0 0 vs_pwiz_add1_install_success
-                StrCmp $0 1638 vs_pwiz_add1_install_success
-                MessageBox MB_OK "The installation of the Visual Studio redistributable package '${VS_PWIZ_ADD1_REDISTRIBUTABLE_EXE}' failed! Proteowizard will not work unless this package is installed! The package is located at '$TEMP\${VS_PWIZ_ADD1_REDISTRIBUTABLE_EXE}'. Try to execute it as administrator - there will likely be an error which you can blame Microsoft for. If you cannot fix it contact the OpenMS developers!"
-
-            vs_pwiz_add1_install_success:
-
-                File  "${THIRDPARTYDIR}\${VS_PWIZ_ADD2_REDISTRIBUTABLE_EXE}"
-                ClearErrors
-                ExecWait '$TEMP\${VS_PWIZ_ADD2_REDISTRIBUTABLE_EXE} /install /passive /norestart' $0
-                StrCmp $0 0 vs_pwiz_add2_install_success
-                StrCmp $0 1638 vs_pwiz_add2_install_success
-                MessageBox MB_OK "The installation of the Visual Studio redistributable package '${VS_PWIZ_ADD2_REDISTRIBUTABLE_EXE}' failed! Proteowizard will not work unless this package is installed! The package is located at '$TEMP\${VS_PWIZ_ADD2_REDISTRIBUTABLE_EXE}'. Try to execute it as administrator - there will likely be an error which you can blame Microsoft for. If you cannot fix it contact the OpenMS developers!"
-
-            ## reasons why the install might fail:
-
-            vs_pwiz_add2_install_success:
-
-            !insertmacro UNINSTALL.LOG_CLOSE_INSTALL
-        SectionEnd
-
-        ## Install every other directory in the given (flattened) THIRDPARTY folder.
-        !tempfile filelist
-        !system 'FOR /D %A IN ("${THIRDPARTYDIR}\*") DO @( IF NOT "%~nA" == "pwiz-bin" ((echo Section "%~nA" & echo SectionIn 1 3 & echo !insertmacro UNINSTALL.LOG_OPEN_INSTALL & echo SetOverwrite on & echo CreateDirectory "$INSTDIR\share\OpenMS\THIRDPARTY\%~nA" & echo SetOutPath "$INSTDIR\share\OpenMS\THIRDPARTY\%~nA" & echo File /r "%~A\*.*" & echo Var /GLOBAL %~nAInstalled & echo StrCpy $%~nAInstalled "1" & echo !insertmacro UNINSTALL.LOG_CLOSE_INSTALL & echo SectionEnd) >> "${filelist}"))'
-        !include "${filelist}"
-        !delfile "${filelist}"
-
-	!endif
-
-SectionGroupEnd
-
-Section "-License" SEC_License
-    SectionIn 1 2 3
-    SetOutPath $INSTDIR
-    SetOverwrite on
-    #open uninstall log file
-    !insertmacro UNINSTALL.LOG_OPEN_INSTALL
-
-    File  "${NSISRESOURCES}\ReleaseNotes.txt"
-
-    !insertmacro UNINSTALL.LOG_CLOSE_INSTALL
-SectionEnd
-
-Function CreateShortcuts
-    !insertmacro MUI_STARTMENU_WRITE_BEGIN Application
-
-	## warning: create shortcuts only AFTER installing files, OR renew SetOutPath
-	## otherwise all files will be installed to the default install directory
-    !insertmacro CREATE_SMGROUP_SHORTCUT "OpenMS Documentation (html)" $INSTDIR\share\doc\html\index.html
-    !insertmacro CREATE_SMGROUP_SHORTCUT "OpenMS Tutorial (pdf)" $INSTDIR\share\doc\OpenMS_tutorial.pdf
-
-    !insertmacro CREATE_SMGROUP_SHORTCUT TOPPView $INSTDIR\bin\TOPPView.exe
-    !insertmacro CREATE_SMGROUP_SHORTCUT TOPPAS $INSTDIR\bin\TOPPAS.exe
-    !insertmacro CREATE_SMGROUP_SHORTCUT SwathWizard $INSTDIR\bin\SwathWizard.exe
-    !insertmacro CREATE_SMGROUP_SHORTCUT INIFileEditor $INSTDIR\bin\INIFileEditor.exe
-    !insertmacro CREATE_SMGROUP_SHORTCUT "OpenMS Homepage" "${URL}"
-    !insertmacro CREATE_SMGROUP_SHORTCUT "TOPP command line" "$INSTDIR\bin\command.bat"
-
-    SetOutPath $SMPROGRAMS\${APPNAME}
-    CreateShortcut "$SMPROGRAMS\${APPNAME}\$(^UninstallLink).lnk" $INSTDIR\uninstall.exe
-    !insertmacro MUI_STARTMENU_WRITE_END
-
-FunctionEnd
-
-
-Section "-Create_StartMenu" SEC_StartMenuCreate
-    #GetFunctionAddress $0 CreateShortcuts
-    #UAC::ExecCodeSegment $0
-    !insertmacro MUI_STARTMENU_WRITE_BEGIN Application
-
-    ## warning: create shortcuts only AFTER installing files, OR renew SetOutPath
-    ## otherwise all files will be installed to the default install directory
-    !insertmacro CREATE_SMGROUP_SHORTCUT "OpenMS Documentation (html)" $INSTDIR\share\doc\html\index.html
-    !insertmacro CREATE_SMGROUP_SHORTCUT "OpenMS Tutorial (pdf)" $INSTDIR\share\doc\OpenMS_tutorial.pdf
-
-    !insertmacro CREATE_SMGROUP_SHORTCUT TOPPView $INSTDIR\bin\TOPPView.exe
-    !insertmacro CREATE_SMGROUP_SHORTCUT TOPPAS $INSTDIR\bin\TOPPAS.exe
-    !insertmacro CREATE_SMGROUP_SHORTCUT SwathWizard $INSTDIR\bin\SwathWizard.exe
-    !insertmacro CREATE_SMGROUP_SHORTCUT INIFileEditor $INSTDIR\bin\INIFileEditor.exe
-    !insertmacro CREATE_SMGROUP_SHORTCUT "OpenMS Homepage" http://www.OpenMS.de/
-    !insertmacro CREATE_SMGROUP_SHORTCUT "TOPP command line" "$INSTDIR\bin\command.bat"
-
-    SetOutPath $SMPROGRAMS\${APPNAME}
-    CreateShortcut "$SMPROGRAMS\${APPNAME}\$(^UninstallLink).lnk" $INSTDIR\uninstall.exe
-    !insertmacro MUI_STARTMENU_WRITE_END
-SectionEnd
-
-Section "-Create_command_bat" SEC_CmdBat
-    SectionIn 1 2 3
-    #open log file
-    # Does not work for FileWrite somehow: !insertmacro UNINSTALL.LOG_OPEN_INSTALL
-
-    ## create a command bat (i.e. a TOPP shell)
-    push $R0
-    push $0
-    StrCpy $R0 $INSTDIR 2
-    fileOpen $0 "$INSTDIR\bin\command.bat" w
-    fileWrite $0 "$SYSDIR\cmd.exe /k $\"$R0 && cd $INSTDIR\bin && cls && echo on && echo Welcome to the OpenMS TOPP tools command line && echo type 'dir *.exe' to see available commands && echo on $\""
-    fileClose $0
-    pop $0
-    pop $R0
-
-    # Does not work. Maybe needs to be done later? For now we delete manually in "-Uninstall" section
-    # FileWrite $UninstallLog "$INSTDIR\bin\command.bat$\r$\n"
-
-    # Does not work for FileWrite somehow: !insertmacro UNINSTALL.LOG_CLOSE_INSTALL
-SectionEnd
-
-
-Section "-PathInst" SEC_PathRegister
-    SectionIn 1 2 3
-    # no logging required, as we do not install files in this section
-    ## HINT: do not forget to also add/modify the un.EnvVarUpdate in the uninstall section!
-
-    ${If} $MultiUser.InstallMode == "AllUsers"
-        StrCpy $EnvVarUpdateLoc "HKLM"
-    ${Else}
-        StrCpy $EnvVarUpdateLoc "HKCU"
-    ${EndIf}
-
-    # OpenMS binary path
-    ${EnvVarUpdate} $0 "PATH" "A" "$EnvVarUpdateLoc" "$INSTDIR\bin"
-    IfErrors 0 +2
-      MessageBox MB_OK "Unable to add '$INSTDIR\bin' to PATH environment. Add manually if required. See 'details' for details."
-
-    # Add all folders of all INSTALLED Third Party libraries to PATH that adapters find them
-    FindFirst $0 $1 $INSTDIR\share\OpenMS\THIRDPARTY\*.*
-    loop:
-      StrCmp $1 "" done
-      StrCmp $1 "." skip
-      StrCmp $1 ".." skip
-      IfFileExists "$INSTDIR\share\OpenMS\THIRDPARTY\$1\*.*" IsDir skip
-      IsDir:
-        ${EnvVarUpdate} $3 "PATH" "A" "$EnvVarUpdateLoc" "$INSTDIR\share\OpenMS\THIRDPARTY\$1"
-        IfErrors 0 +2
-          MessageBox MB_OK "Unable to add '$1' to PATH environment. Add manually if required. See 'details' for details."
-      skip:
-        FindNext $0 $1
-        Goto loop
-    done:
-      FindClose $0
-
-    # Create OPENMS_DATA_PATH environment variable (for shared xml files etc)
-
-    # Set variable
-    ${If} $MultiUser.InstallMode == "AllUsers"
-        WriteRegExpandStr ${env_hklm} "OPENMS_DATA_PATH" "$INSTDIR\share\OpenMS"
-    ${Else}
-        WriteRegExpandStr ${env_hkcu} "OPENMS_DATA_PATH" "$INSTDIR\share\OpenMS"
-    ${EndIf}
-
-    # Make sure windows knows about the change
-    SendMessage ${HWND_BROADCAST} ${WM_WININICHANGE} 0 "STR:Environment" /TIMEOUT=5000
-
-SectionEnd
-
-SectionGroup "Register File Extensions" SEC_RegisterExt
-    # no logging required, as we do not install files in this section
-
-    # windows registry info: http://support.microsoft.com/kb/256986
-    !insertmacro OpenMSGUIExtensions RegisterExtensionSection
-
-    Section "-RegFileRefreshInternal" SEC_RegFileRefreshInternal
-        SectionIn 1 2 3
-        ${RefreshShellIcons}
-    SectionEnd
-
-SectionGroupEnd
-
-# TODO make selectable or remove altogether by shipping the vcredist dlls instead of installer.
-Section "Microsoft Visual Studio Runtime" SEC_VSRuntime
-    SectionIn 1 3
-    SetOutPath $TEMP
-    SetOverwrite on
-
-    File "${VS_REDISTRIBUTABLE_PATH}\${VS_REDISTRIBUTABLE_EXE}"
-    # this requires admin privileges!
-    #${If} $IsAdmin == 1
-        ClearErrors
-        ExecWait '$TEMP\${VS_REDISTRIBUTABLE_EXE} /install /passive /norestart' $0
-        StrCmp $0 0 vs_install_success
-        StrCmp $0 1638 vs_install_success
-        MessageBox MB_OK|MB_ICONEXCLAMATION "The installation of the Visual Studio redistributable package '${VS_REDISTRIBUTABLE_EXE}' failed! OpenMS will not work unless this package is installed! The package is located at '$TEMP\${VS_REDISTRIBUTABLE_EXE}'. Try to execute it as administrator - there will likely be an error which you can blame Microsoft for. If you cannot fix it contact the OpenMS developers!"
-    #${Else}
-    #    MessageBox MB_OK|MB_ICONEXCLAMATION "Single user install was selected. '${VS_REDISTRIBUTABLE_EXE}' was not installed since it requires admin rights! OpenMS will probably not work unless this package is installed! The package is located at '$TEMP\${VS_REDISTRIBUTABLE_EXE}'. Try to execute it as administrator - there will likely be an error which you can blame Microsoft for. If you cannot fix it contact the OpenMS developers!"
-    #${EndIf}
-
-	vs_install_success:
-
-SectionEnd
-
-## This is done by NsisMultiUser plugin now
-Section -post SEC0008
-     SetOutPath $INSTDIR
-     # Write uninstaller and registry uninstall info as the last step:
-     # - Cons: user does not have the option to run the uninstaller if sth. goes wrong
-     # - Pros: we can use the uninstall logger plugin that avoids boilerplate code
-
-     # defined by NsisMultiUser plugin. default uninstall.exe.
-     WriteUninstaller "${UNINSTALL_FILENAME}"
-     # add registry keys like the ones below
-     !insertmacro MULTIUSER_RegistryAddInstallInfo
-
-#    WriteRegStr SHCTX "SOFTWARE\Microsoft\Windows\CurrentVersion\Uninstall\$(^Name)" DisplayName "$(^Name)"
-#    WriteRegStr SHCTX "SOFTWARE\Microsoft\Windows\CurrentVersion\Uninstall\$(^Name)" DisplayVersion "${VERSION}"
-#    WriteRegStr SHCTX "SOFTWARE\Microsoft\Windows\CurrentVersion\Uninstall\$(^Name)" Publisher "OpenMS Developer Team"
-#    WriteRegStr SHCTX "SOFTWARE\Microsoft\Windows\CurrentVersion\Uninstall\$(^Name)" URLInfoAbout "${URL}"
-#    WriteRegStr SHCTX "SOFTWARE\Microsoft\Windows\CurrentVersion\Uninstall\$(^Name)" DisplayIcon $INSTDIR\uninstall.exe
-#    WriteRegStr SHCTX "SOFTWARE\Microsoft\Windows\CurrentVersion\Uninstall\$(^Name)" UninstallString $INSTDIR\uninstall.exe
-#    WriteRegDWORD SHCTX "SOFTWARE\Microsoft\Windows\CurrentVersion\Uninstall\$(^Name)" NoModify 1
-#    WriteRegDWORD SHCTX "SOFTWARE\Microsoft\Windows\CurrentVersion\Uninstall\$(^Name)" NoRepair 1
-SectionEnd
-
-# hidden section, write install size as the final step
-Section "-Write Install Size"
-	!insertmacro MULTIUSER_RegistryAddInstallSizeInfo
-SectionEnd
-
-Function parseParameters
-
-    ClearErrors
-
-    ; /nothirdparty
-    ${GetOptions} $cmdLineParams '/nothirdparty' $R0
-    IfErrors nopwiz 0
-      !insertmacro ClearSectionFlag ${SEC_ThirdParty} ${SF_SELECTED}
-      goto parsedParams
-
-    ; /nopwiz
-    nopwiz:
-        ${GetOptions} $cmdLineParams '/nopwiz' $R0
-        IfErrors nodotnet 0
-          !insertmacro ClearSectionFlag ${SEC_pwiz} ${SF_SELECTED}
-          goto parsedParams
-
-    ; /nodotnet
-    nodotnet:
-        ${GetOptions} $cmdLineParams '/nodotnet' $R0
-        IfErrors parsedParams 0
-          !insertmacro ClearSectionFlag ${SEC_dotnet} ${SF_SELECTED}
-
-    parsedParams:
-
-FunctionEnd
-
-# Installer functions
-Function .onInit
-
-    ## now our own code:
-    !insertmacro MULTIUSER_INIT
-    !insertmacro UNINSTALL.LOG_PREPARE_INSTALL
-
-    # Command line options for silent install (with "/S")
-
-    # Get parameters
-    Var /GLOBAL cmdLineParams
-    Push $R0
-    ${GetParameters} $cmdLineParams
-
-    # /? param (help)
-    ClearErrors
-    ${GetOptions} $cmdLineParams '/?' $R0
-    ${ifnot} ${errors}
-        MessageBox MB_ICONINFORMATION "Usage:$\r$\n\
-            $\r$\n\
-            /allusers$\t- (un)install for all users, case-insensitive$\r$\n\
-            /currentuser$\t- (un)install for current user only, case-insensitive$\r$\n\
-            /uninstall$\t- (installer only) run uninstaller, requires /allusers or /currentuser, case-insensitive$\r$\n\
-            /nothirdparty$\t- does not install thirdparty tools, case-sensitive$\r$\n\
-            /nopwiz$\t- does not install proteowizard, case-sensitive$\r$\n\
-            /nodotnet$\t- does not try to install dotnet framework, case-sensitive$\r$\n\
-            /S$\t- silent mode, requires /allusers or /currentuser, case-sensitive$\r$\n\
-            /D$\t- (installer only) set install directory, must be last parameter, without quotes, case-sensitive$\r$\n\
-            /?$\t- display this message$\r$\n\
-            $\r$\n\
-            $\r$\n\
-            Return codes (decimal):$\r$\n\
-            $\r$\n\
-            0$\t- normal execution (no error)$\r$\n\
-            1$\t- (un)installation aborted by user (Cancel button)$\r$\n\
-            2$\t- (un)installation aborted by script$\r$\n\
-            666660$\t- invalid command-line parameters$\r$\n\
-            666661$\t- elevation is not allowed by defines$\r$\n\
-            666662$\t- uninstaller detected there's no installed version$\r$\n\
-            666663$\t- executing uninstaller from the installer failed$\r$\n\
-            666666$\t- cannot start elevated instance$\r$\n\
-            other$\t- Windows error code when trying to start elevated instance"
-        SetErrorLevel 0
-        Quit
-    ${endif}
-
-    Pop $R0
-
-    # Initialise options
-
-    # Parse Parameters
-    Push $R0
-    Call parseParameters
-    Pop $R0
-
-    # show splash screen
-    InitPluginsDir
-    Push $R1
-    File /oname=$PLUGINSDIR\spltmp.bmp "${NSISRESOURCES}\images\OpenMS_splash.bmp"
-    advsplash::show 1000 600 400 -1 $PLUGINSDIR\spltmp
-    Pop $R1
-    Pop $R1
-
-    ## deny starting of x64 installer on an x86 system (will not run)
-    !if ${PLATFORM} == 64
-    ${If} ${RunningX64}
-    ${else}
-      MessageBox mb_iconstop "You are running a 32bit operating system. The executables of this setup are 64bit, and thus cannot be run after installation. Use a 64bit OS, or use the 32bit setup of OpenMS."
-      Abort
-    ${EndIf}
-    !endif
-
-    # check for previous versions
-    # on install we did:     WriteRegStr SHCTX "${REGKEY}" "Path" "$INSTDIR"
-    ReadRegStr $R0 SHCTX "${REGKEY}" "Path"
-    StrCmp $R0 "" virgin_install
-
-    ## store, if the old-installer is present ($R8 should be empty then)
-    ReadRegStr $R8 SHCTX "${REGKEY}" "UninstallString"
-
-    MessageBox MB_OKCANCEL|MB_ICONEXCLAMATION \
-    "OpenMS has already been installed. $\nThe old version will be removed automatically. \
-     Please close all OpenMS applications before continuing!" \
-    IDCANCEL  quit_installer
-
-    ;Run the uninstaller
-    ClearErrors
-    ExecWait '$R0\uninstall.exe _?=$R0' ;; Do not execute the copy of uninstaller (ExecWait won´t work)
-    Delete "$R0\uninstall.exe"          # delete installer manually
-
-    push $R9
-    ${DirState} "$R0" $R9
-    StrCmp $R9 1 0 virgin_install
-    pop $R9
-
-    # look for the very first (and buggy) version of the installer
-    StrCmp $R8 "" 0 new_installer
-      # we found the old installer:
-      ## delete the licenses, share other stuff
-      RmDir /REBOOTOK "$R0\GUI"
-      RmDir /REBOOTOK /r "$R0\share"
-      Delete /REBOOTOK "$R0\*.txt"
-      ## correct Path settings (they were not properly reset)
-      ${EnvVarUpdate} $0 "PATH" "R" "HKLM" "$R0\lib"
-      ${EnvVarUpdate} $0 "PATH" "R" "HKLM" "$R0\TOPP"
-      ; delete variable
-      DeleteRegValue ${env_hklm} "OPENMS_DATA_PATH"
-      ; make sure windows knows about the change
-      SendMessage ${HWND_BROADCAST} ${WM_WININICHANGE} 0 "STR:Environment" /TIMEOUT=5000
-
-    new_installer:
-    ## check that all *.dll´s and *.exe files are gone (userfiles are ok)! otherwise force reboot
-    !insertmacro REBOOT_ON_INCOMPLETE_DELETION $R0
-
-    virgin_install:
-    !insertmacro MUI_LANGDLL_DISPLAY
-    return
-
-    quit_installer:
-    quit
-
-FunctionEnd
-
-Function .onInstFailed
-   #UAC::Unload ;Must call unload!
-FunctionEnd
-
-Function .onInstSuccess
-   !insertmacro UNINSTALL.LOG_UPDATE_INSTALL
-FunctionEnd
-
-# set the component descriptions after the Sections have been defined!
-!insertmacro MUI_FUNCTION_DESCRIPTION_BEGIN
-!insertmacro MUI_DESCRIPTION_TEXT ${SEC_Lib} "The core libraries of OpenMS"
-<<<<<<< HEAD
-!insertmacro MUI_DESCRIPTION_TEXT ${SEC_TOPP} "TOPP (The OpenMS Proteomics Pipeline) - chainable tools for MS data analysis"
-=======
-!insertmacro MUI_DESCRIPTION_TEXT ${SEC_TOPP} "TOPP (The OpenMS PiPeline) - chainable tools for data analysis"
->>>>>>> b159abbb
-!insertmacro MUI_DESCRIPTION_TEXT ${SEC_Doc} "Documentation/Tutorials for TOPP, TOPPView and the OpenMS library itself."
-!insertmacro MUI_DESCRIPTION_TEXT ${SEC_ThirdParty} "Install third party libraries (e.g., ProteoWizard)."
-!insertmacro MUI_DESCRIPTION_TEXT ${SEC_dotnet} "Install .NET and Microsoft Visual Studio Runtime for Proteowizard. (may require the installer to be run in admin mode). Deactivate if you are not admin and think this is installed already (or will be installed later) by an admin."
-!insertmacro MUI_DESCRIPTION_TEXT ${SEC_RegisterExt} "Register certain file types (e.g., '.mzML') with TOPPView.exe."
-!insertmacro MUI_DESCRIPTION_TEXT ${SEC_VSRuntime} "Install the required Microsoft Visual Studio runtime (may require the installer to be run in admin mode). Deactivate if you are not admin and think this is installed already (or will be installed later) by an admin."
-!insertmacro MUI_FUNCTION_DESCRIPTION_END
-
-################
-## UNINSTALL ###
-################
-
-# Uninstaller sections
-
-Section "-Uninstall"
-    !insertmacro MUI_STARTMENU_GETFOLDER Application $StartMenuGroup
-    !insertmacro MUI_UNGETLANGUAGE
-
-    ## undo changes to PATH
-    ${If} $MultiUser.InstallMode == "AllUsers"
-        StrCpy $EnvVarUpdateLoc "HKLM"
-    ${Else}
-        StrCpy $EnvVarUpdateLoc "HKCU"
-    ${EndIf}
-
-    # OpenMS binary path
-    ${un.EnvVarUpdate} $0 "PATH" "R" "$EnvVarUpdateLoc" "$INSTDIR\bin"
-
-    # Third Party library paths
-    FindFirst $0 $1 $INSTDIR\share\OpenMS\THIRDPARTY\*.*
-    loopun:
-      StrCmp $1 "" doneun
-      StrCmp $1 "." skipun
-      StrCmp $1 ".." skipun
-      IfFileExists "$INSTDIR\share\OpenMS\THIRDPARTY\$1\*.*" IsDirun skipun
-      IsDirun:
-        ${un.EnvVarUpdate} $3 "PATH" "R" "$EnvVarUpdateLoc" "$INSTDIR\share\OpenMS\THIRDPARTY\$1"
-        IfErrors 0 +2
-          MessageBox MB_OK "Unable to remove '$1' from PATH environment. Remove manually if required. See 'details' for details."
-      skipun:
-        FindNext $0 $1
-        Goto loopun
-    doneun:
-      FindClose $0
-
-    ## remove OPENMS_DATA_PATH
-    ${If} $MultiUser.InstallMode == "AllUsers"
-        DeleteRegValue ${env_hklm} "OPENMS_DATA_PATH"
-    ${Else}
-        DeleteRegValue ${env_hkcu} "OPENMS_DATA_PATH"
-    ${EndIf}
-
-    # remove extension-links to TOPPView
-    !insertmacro OpenMSGUIExtensions UnRegisterExtensionSection
-    ${un.RefreshShellIcons}
-
-    ## delete all installed files
-	!insertmacro UNINSTALL.NEW_UNINSTALL
-
-    # remove directories which are now empty (in case some were forgotten)
-    Push "$INSTDIR"
-    Call un.RemoveEmptyDirs
-
-    ## clean up the registry (should be done by the NsisMultiUser plugin)
-    #DeleteRegKey SHCTX "SOFTWARE\Microsoft\Windows\CurrentVersion\Uninstall\$(^Name)"
-    # delete /Software/OpenMS (with all its content)
-    DeleteRegKey SHCTX "${REGKEY}"
-    # somehow our generated bat file is not recorded by AdvUninstallLog
-    Delete "$INSTDIR\bin\command.bat"
-    # Remove the uninstaller from registry as the very last step - if sth. goes wrong, let the user run it again
-    !insertmacro MULTIUSER_RegistryRemoveInstallInfo
-
-    RmDir /REBOOTOK $INSTDIR
-
-    ## delete start menu entries ($SMPROGRAMS depends on the ShellContext)
-    RmDir /r /REBOOTOK $SMPROGRAMS\${APPNAME}
-
-SectionEnd
-
-# UnInstaller functions
-Function un.onInit
-    !insertmacro MULTIUSER_UNINIT
-    !insertmacro MUI_UNGETLANGUAGE ; we always get the language, since the outer and inner instance might have different language
-FunctionEnd
-
-Function un.PageInstallModeChangeMode
-    !insertmacro MUI_STARTMENU_GETFOLDER Application $StartMenuGroup
-FunctionEnd
-
-
+############################################
+## see README before running this script! ##
+############################################
+## useful resources:
+# http://abarinoff-dev.blogspot.com/2010/04/passing-parameters-and-retrieving.html
+# http://nsis.sourceforge.net/Inetc_plug-in
+
+###################
+### CPACK config ##
+###################
+Name "@CPACK_PACKAGE_NAME@"
+BrandingText "@CPACK_PACKAGE_FILE_NAME@"
+OutFile "@CPACK_TOPLEVEL_DIRECTORY@/@CPACK_OUTPUT_FILE_NAME@"
+SetCompressor /SOLID lzma
+
+!define INST_DIR "@CPACK_TEMPORARY_DIRECTORY@"
+## Long version has to have 4 levels...
+!define VERSION_LONG "@CPACK_PACKAGE_VERSION@.0"
+
+##################
+###   config   ###
+##################
+### let Cfg_Settings.nsh.in be configured by CMake. Then include:
+!include ..\..\..\Cfg_Settings.nsh
+### NSISRESOURCES now consists of the cmake/Windows directory of the source tree.
+!addplugindir ${NSISRESOURCES}\Plugins\x86-unicode
+!addincludedir ${NSISRESOURCES}\Include
+
+# set to "0" for deployment!!! use "1" to build the installer fast (for script debugging)
+!define DEBUG_BUILD 0
+!define DEBUG_NO_THIRDPARTY 0
+# set to "0" for deployment!!! use "1" to skip packaging of *.html files (takes ages)
+!define DEBUG_SKIP_DOCU 0
+
+##################
+###   SCRIPT   ###
+##################
+
+# pwiz needs alternative VS runtime libraries (32bit for Agilent libraries)
+!define VS_PWIZ_REDISTRIBUTABLE_EXE "vcredist2010_x86_sp1.exe"
+
+# additional pwiz redistributables
+!define VS_PWIZ_ADD1_REDISTRIBUTABLE_EXE "vcredist2012_x64_upd4.exe"
+!define VS_PWIZ_ADD2_REDISTRIBUTABLE_EXE "vcredist2013_x64_upd2.exe"
+
+# which extensions to connect to TOPPView and TOPPAS
+!macro OpenMSGUIExtensions _action
+  !insertmacro ${_action} ".mzData" "TOPPView"
+  !insertmacro ${_action} ".mzXML" "TOPPView"
+  !insertmacro ${_action} ".mzML" "TOPPView"
+  !insertmacro ${_action} ".sqMass" "TOPPView"
+  !insertmacro ${_action} ".dta" "TOPPView"
+  !insertmacro ${_action} ".dta2D" "TOPPView"
+  !insertmacro ${_action} ".cdf" "TOPPView"
+  !insertmacro ${_action} ".idXML" "TOPPView"
+  !insertmacro ${_action} ".featureXML" "TOPPView"
+  !insertmacro ${_action} ".consensusXML" "TOPPView"
+  !insertmacro ${_action} ".toppas" "TOPPAS"
+!macroend
+
+# Defines
+!define APPNAME "OpenMS"
+!define PRODUCT_NAME "${APPNAME}"
+# For the icon used by MultiUser plugin, relative to INSTDIR
+!define PROGEXE "bin\TOPPView.exe"
+# For our own additional regkeys
+!define REGKEY "SOFTWARE\$(^Name)"
+# For AdvUninstallLog (matches default of MultiUser)
+!define PRODUCT_UNINST_ROOT SHCTX
+# For AdvUninstallLog (matches default of MultiUser)
+!define PRODUCT_UNINST_KEY "Software\Microsoft\Windows\CurrentVersion\Uninstall\${PRODUCT_NAME}"
+!define COMPANY "OpenMS Developer Team"
+# For MultiUser
+!define COMPANY_NAME "${COMPANY}"
+!define URL "https://www.OpenMS.de"
+# For MultiUser
+!define URL_INFO_ABOUT "${URL}"
+
+# We could also define the following
+#CONTACT
+#URL_HELP_LINK
+	
+
+# MultiUser defines
+!define MULTIUSER_INSTALLMODE_INSTDIR "${PRODUCT_NAME}-${VERSION}" # Otherwise it would just be PRODUCT_NAME
+!define MULTIUSER_INSTALLMODE_64_BIT 1
+!define MULTIUSER_INSTALLMODE_NO_HELP_DIALOG 1 # We define our own with additional params later
+
+# Included files
+
+# MUI2 somehow crashes with NSIS3.0 release/stable. Switched to MuiEx (belongs to UltraMui) that seems better supported and has legacy option.
+#!include MUI2.nsh
+!include MUIEx.nsh
+!include Sections.nsh
+!include Library.nsh
+!include FileFunc.nsh
+
+!define FOLDERLIST_EXE ${NSISRESOURCES}\FolderList.exe
+
+# Private includes from repo
+!include IncludeScript_Misc.nsh
+!include IncludeScript_FileLogging.nsh
+!include EnvVarUpdate.nsh
+!include AdvUninstLog2.nsh
+!include NsisMultiUser.nsh
+
+# For AdvUninstalllog (alternative INTERACTIVE_UNINSTALL will trigger message boxes for each file)
+!insertmacro UNATTENDED_UNINSTALL
+
+# Reserved Files
+!insertmacro MUI_RESERVEFILE_LANGDLL
+
+# Modify the next line to adapt to the plugin for other NSIS versions (currently 3.0 release)
+# e.g. NSIS 2.x does not have the subfolders x86-unicode or x86-ansi, so remove them.
+ReserveFile "${NSISDIR}\Plugins\x86-unicode\advsplash.dll"
+
+;--------------------------------
+;Interface Configuration
+
+!define MUI_HEADERIMAGE
+!define MUI_HEADERIMAGE_BITMAP "${NSISRESOURCES}\images\header.bmp" ; optional
+!define MUI_HEADERIMAGE_UNBITMAP "${NSISRESOURCES}\images\header-uninstall.bmp" ; optional
+!define MUI_HEADERIMAGE_RIGHT
+!define MUI_ABORTWARNING
+!define MUI_WELCOMEFINISHPAGE_BITMAP "${NSISRESOURCES}\images\wizard.bmp" ; optional
+!define MUI_UNWELCOMEFINISHPAGE_BITMAP "${NSISRESOURCES}\images\wizard-uninstall.bmp" ; optional
+
+!insertmacro RefreshShellIcons
+!insertmacro un.RefreshShellIcons
+!insertmacro DirState
+!insertmacro GetFileName
+
+# (global) Variables to be set and used during our script
+Var StartMenuGroup
+Var EnvVarUpdateLoc
+
+# MUI defines
+#!define MUI_ICON OpenMS.ico
+
+# UI settings
+!define MUI_FINISHPAGE_NOAUTOCLOSE
+!define UMUI_STARTMENUPAGE_REGISTRY_ROOT SHCTX
+!define UMUI_STARTMENUPAGE_REGISTRY_KEY ${PRODUCT_UNINST_KEY}
+!define UMUI_STARTMENUPAGE_REGISTRY_VALUENAME StartMenuGroup
+!define UMUI_STARTMENUPAGE_DEFAULTFOLDER "${PRODUCT_NAME}"
+!define MUI_LICENSEPAGE_RADIOBUTTONS
+!define MUI_FINISHPAGE_SHOWREADME $INSTDIR\ReleaseNotes.txt
+!define MUI_UNFINISHPAGE_NOAUTOCLOSE
+
+# Remember the installer language
+!define MUI_LANGDLL_REGISTRY_ROOT SHCTX
+!define MUI_LANGDLL_REGISTRY_KEY ${PRODUCT_UNINST_KEY}
+!define MUI_LANGDLL_REGISTRY_VALUENAME "InstallerLanguage"
+
+
+# Installer pages
+!insertmacro MUI_PAGE_WELCOME
+!define MUI_PAGE_CUSTOMFUNCTION_SHOW licpageshow
+!insertmacro MUI_PAGE_LICENSE ${OPENMSDIRSRC}\License.txt
+!insertmacro MULTIUSER_PAGE_INSTALLMODE
+!insertmacro MUI_PAGE_DIRECTORY
+!insertmacro MUI_PAGE_COMPONENTS
+!insertmacro MUI_PAGE_STARTMENU Application $StartMenuGroup
+!insertmacro MUI_PAGE_INSTFILES
+!insertmacro MUI_PAGE_FINISH
+
+# Uninstaller pages
+!insertmacro MUI_UNPAGE_CONFIRM
+!define MULTIUSER_INSTALLMODE_CHANGE_MODE_FUNCTION un.PageInstallModeChangeMode
+!insertmacro MULTIUSER_UNPAGE_INSTALLMODE
+!insertmacro MUI_UNPAGE_INSTFILES
+
+# Installer languages
+!insertmacro MUI_LANGUAGE German
+!insertmacro MUI_LANGUAGE English
+!insertmacro MUI_LANGUAGE French
+!insertmacro MULTIUSER_LANGUAGE_INIT
+
+# Installer Language Strings
+LangString ^UninstallLink ${LANG_GERMAN} "Uninstall $(^Name)"
+LangString ^UninstallLink ${LANG_ENGLISH} "Uninstall $(^Name)"
+LangString ^UninstallLink ${LANG_FRENCH} "Uninstall $(^Name)"
+
+# Custom MUI Function to set font of license display page
+# to a mono spaced one.
+# from http://stackoverflow.com/questions/8424172/nsis-display-license-with-a-monospace-font
+Function licpageshow
+    FindWindow $0 "#32770" "" $HWNDPARENT
+    CreateFont $1 "Consolas" "8"
+    GetDlgItem $0 $0 1000
+    SendMessage $0 ${WM_SETFONT} $1 1
+FunctionEnd
+
+
+# predefined installation modes
+InstType "Recommended"  #1
+InstType "Minimum"      #2
+InstType "Full"         #3
+
+# TODO check what this does
+CRCCheck on
+ShowInstDetails hide
+VIProductVersion ${VERSION_LONG}
+VIAddVersionKey /LANG=${LANG_GERMAN} ProductName "${PRODUCT_NAME}"
+VIAddVersionKey /LANG=${LANG_GERMAN} ProductVersion "${VERSION}"
+VIAddVersionKey /LANG=${LANG_GERMAN} CompanyName "${COMPANY}"
+VIAddVersionKey /LANG=${LANG_GERMAN} CompanyWebsite "${URL}"
+VIAddVersionKey /LANG=${LANG_GERMAN} FileVersion "${VERSION}"
+VIAddVersionKey /LANG=${LANG_GERMAN} FileDescription ""
+VIAddVersionKey /LANG=${LANG_GERMAN} LegalCopyright ""
+
+ShowUninstDetails hide
+
+; HKLM (all users) vs HKCU (current user) defines
+!define env_hklm 'HKLM "SYSTEM\CurrentControlSet\Control\Session Manager\Environment"'
+!define env_hkcu 'HKCU "Environment"'
+
+!macro CREATE_SMGROUP_SHORTCUT NAME PATH
+    Push "${NAME}"
+    Push "${PATH}"
+    Call CreateSMGroupShortcut
+!macroend
+
+Function CreateSMGroupShortcut
+    Exch $R0 ;PATH
+    Exch
+    Exch $R1 ;NAME
+    Push $R2
+    StrCpy $R2 $StartMenuGroup 1
+    StrCmp $R2 ">" no_smgroup
+    SetOutPath $SMPROGRAMS\$StartMenuGroup
+    StrCpy $OUTDIR "$INSTDIR"       # execute link target in $OUTDIR
+
+    CreateDirectory "$SMPROGRAMS\${APPNAME}"
+    CreateShortcut "$SMPROGRAMS\${APPNAME}\$R1.lnk" $R0
+
+    no_smgroup:
+        Pop $R2
+        Pop $R1
+        Pop $R0
+FunctionEnd
+
+
+# Installer sections
+Section "OpenMS Library" SEC_Lib
+    SectionIn 1 2 3 RO
+
+    SetOutPath $INSTDIR\bin
+    SetOverwrite on
+
+    # open log file
+    !insertmacro UNINSTALL.LOG_OPEN_INSTALL
+
+    # install files for bin dir
+    File "${OPENMSLIBDIR}\*.dll"
+    File "${OPENMSLIBDIR}\*.lib"
+
+    !insertmacro UNINSTALL.LOG_CLOSE_INSTALL
+
+    SetOutPath $INSTDIR\bin\plugins
+    SetOverwrite on
+
+    !insertmacro UNINSTALL.LOG_OPEN_INSTALL
+    File /r "${OPENMSPLUGINDIR}\*.*"
+    !insertmacro UNINSTALL.LOG_CLOSE_INSTALL
+
+    # share dir
+    SetOutPath $INSTDIR\share\OpenMS
+    SetOverwrite on
+
+    !insertmacro UNINSTALL.LOG_OPEN_INSTALL
+
+    !if ${DEBUG_BUILD} == 0
+        File /r /x "THIRDPARTY" /x "doc" "${OPENMSSHAREDIR}\*.*"
+    !endif
+
+    # icon for *files* associated with TOPPView
+    File "${NSISRESOURCES}\OpenMS_TOPPView.ico"
+    File "${NSISRESOURCES}\OpenMS_TOPPAS.ico"
+
+    !insertmacro UNINSTALL.LOG_CLOSE_INSTALL
+SectionEnd
+
+Section "TOPP tools" SEC_TOPP
+    SectionIn 1 2 3 RO
+
+    SetOutPath $INSTDIR\bin
+    SetOverwrite on
+
+    #open uninstall log file
+    !insertmacro UNINSTALL.LOG_OPEN_INSTALL
+
+    # Since Qt 5.14 we probably do not need qt.conf if the plugins are in the standard location "plugins"
+    # Qt is built "-relocatable" since then.
+    #File "${OPENMSBINDIR}\qt.conf"
+
+    # install every tool exe except for Tutorials (if present)
+    # skip in installer debug mode
+    !if ${DEBUG_BUILD} == 0
+        File /x "Tutorial_*.exe" "${OPENMSBINDIR}\*.exe"
+    !endif
+
+    !insertmacro UNINSTALL.LOG_CLOSE_INSTALL
+SectionEnd
+
+
+Section "Documentation" SEC_Doc
+    SectionIn 1 3
+
+    SetOverwrite on
+    SetOutPath $INSTDIR\share\doc\html
+
+    # open uninstall log file
+    !insertmacro UNINSTALL.LOG_OPEN_INSTALL
+
+	# html docs
+    !if ${DEBUG_SKIP_DOCU} == 0
+
+      File /r "${OPENMSDOCDIR}\html\*.*"
+      #SetOutPath $INSTDIR\share\doc
+      #File /nonfatal "${OPENMSDOCDIR}\OpenMS_tutorial.pdf"
+    !endif
+
+    !insertmacro UNINSTALL.LOG_CLOSE_INSTALL
+SectionEnd
+
+## Third party libs
+## TODO switch to packagedir
+SectionGroup "ThirdParty" SEC_ThirdParty
+	!if ${DEBUG_NO_THIRDPARTY} == 0
+		Section "Proteowizard" SEC_pwiz
+		    SectionIn 1 3
+            SetOverwrite on
+            CreateDirectory "$INSTDIR\share\OpenMS\THIRDPARTY\pwiz-bin"
+            SetOutPath "$INSTDIR\share\OpenMS\THIRDPARTY\pwiz-bin"
+			!insertmacro UNINSTALL.LOG_OPEN_INSTALL
+
+            File /r "${THIRDPARTYDIR}\pwiz-bin\*.*"
+
+            !insertmacro UNINSTALL.LOG_CLOSE_INSTALL
+        SectionEnd
+
+        Section ".NET and VSRuntime for Proteowizard" SEC_dotnet
+            SectionIn 1 3
+            SetOverwrite on
+            !insertmacro UNINSTALL.LOG_OPEN_INSTALL
+
+            Var /GLOBAL netSilentArgs
+            StrCpy $netSilentArgs ""
+            IfSilent 0 +2
+                StrCpy $netSilentArgs "/q /norestart"
+
+            ## download .NET 3.5 and 4.0 (required by pwiz)
+
+            inetc::get /BANNER "Getting .NET 3.5 SP1 installer." \
+                    "http://www.microsoft.com/downloads/info.aspx?na=41&SrcFamilyId=AB99342F-5D1A-413D-8319-81DA479AB0D7&SrcDisplayLang=en&u=http%3a%2f%2fdownload.microsoft.com%2fdownload%2f0%2f6%2f1%2f061F001C-8752-4600-A198-53214C69B51F%2fdotnetfx35setup.exe" \
+                    "$EXEDIR\NET3.5_SP1_installer.exe"
+            Pop $0
+            StrCmp $0 "OK" dl35ok net35_install_success
+            MessageBox MB_OK|MB_ICONEXCLAMATION "Downloading 'Microsoft .NET 3.5 SP1' failed. You must download and install it manually in order for Proteowizard to work!" /SD IDOK
+
+            dl35ok:
+                ClearErrors
+                ExecWait '"$EXEDIR\NET3.5_SP1_installer.exe" $netSilentArgs' $0
+                StrCmp $0 0 net35_install_success
+                MessageBox MB_OK|MB_ICONEXCLAMATION "The installation of the Microsoft .NET 3.5 SP1' package failed! You must download and install it manually in order for Proteowizard to work!" /SD IDOK
+
+            net35_install_success:
+                ## .NET 3.5 installed, yeah!
+
+                inetc::get /BANNER "Getting .NET 4.0 installer." \
+                        "http://www.microsoft.com/downloads/info.aspx?na=41&SrcFamilyId=AB99342F-5D1A-413D-8319-81DA479AB0D7&SrcDisplayLang=en&u=http%3a%2f%2fdownload.microsoft.com%2fdownload%2f9%2f5%2fA%2f95A9616B-7A37-4AF6-BC36-D6EA96C8DAAE%2fdotNetFx40_Full_x86_x64.exe" \
+                        "$EXEDIR\NET4.0_installer.exe"
+
+                Pop $0
+                StrCmp $0 "OK" dl40ok net40_install_success
+                MessageBox MB_OK|MB_ICONEXCLAMATION "Downloading 'Microsoft .NET 4.0' failed. You must download and install it manually in order for Proteowizard to work!" /SD IDOK
+
+            dl40ok:
+                ClearErrors
+                ExecWait '"$EXEDIR\NET4.0_installer.exe" $netSilentArgs' $0
+                StrCmp $0 0 net40_install_success
+                MessageBox MB_OK|MB_ICONEXCLAMATION "The installation of the Microsoft .NET 4.0' package failed! You must download and install it manually in order for Proteowizard to work!" /SD IDOK
+
+            net40_install_success:
+                ## .NET 4.0 installed, yeah!
+
+                ## pwiz now requires vs 2010 32bit (!) runtime libraries installed (Agilent libraries)
+                ## 2017: now also 2012 and 2013 of the corresponding platform
+                SetOutPath $TEMP
+                SetOverwrite on
+
+                File  "${THIRDPARTYDIR}\${VS_PWIZ_REDISTRIBUTABLE_EXE}"
+                ClearErrors
+                ExecWait '$TEMP\${VS_PWIZ_REDISTRIBUTABLE_EXE} /passive /norestart' $0
+                StrCmp $0 0 vs_pwiz_install_success
+                StrCmp $0 1638 vs_pwiz_install_success
+                MessageBox MB_OK "The installation of the Visual Studio redistributable package '${VS_PWIZ_REDISTRIBUTABLE_EXE}' failed! Proteowizard will not work unless this package is installed! The package is located at '$TEMP\${VS_PWIZ_REDISTRIBUTABLE_EXE}'. Try to execute it as administrator - there will likely be an error which you can blame Microsoft for. If you cannot fix it contact the OpenMS developers!"
+
+            vs_pwiz_install_success:
+
+                File  "${THIRDPARTYDIR}\${VS_PWIZ_ADD1_REDISTRIBUTABLE_EXE}"
+                ClearErrors
+                ExecWait '$TEMP\${VS_PWIZ_ADD1_REDISTRIBUTABLE_EXE} /passive /norestart' $0
+                StrCmp $0 0 vs_pwiz_add1_install_success
+                StrCmp $0 1638 vs_pwiz_add1_install_success
+                MessageBox MB_OK "The installation of the Visual Studio redistributable package '${VS_PWIZ_ADD1_REDISTRIBUTABLE_EXE}' failed! Proteowizard will not work unless this package is installed! The package is located at '$TEMP\${VS_PWIZ_ADD1_REDISTRIBUTABLE_EXE}'. Try to execute it as administrator - there will likely be an error which you can blame Microsoft for. If you cannot fix it contact the OpenMS developers!"
+
+            vs_pwiz_add1_install_success:
+
+                File  "${THIRDPARTYDIR}\${VS_PWIZ_ADD2_REDISTRIBUTABLE_EXE}"
+                ClearErrors
+                ExecWait '$TEMP\${VS_PWIZ_ADD2_REDISTRIBUTABLE_EXE} /install /passive /norestart' $0
+                StrCmp $0 0 vs_pwiz_add2_install_success
+                StrCmp $0 1638 vs_pwiz_add2_install_success
+                MessageBox MB_OK "The installation of the Visual Studio redistributable package '${VS_PWIZ_ADD2_REDISTRIBUTABLE_EXE}' failed! Proteowizard will not work unless this package is installed! The package is located at '$TEMP\${VS_PWIZ_ADD2_REDISTRIBUTABLE_EXE}'. Try to execute it as administrator - there will likely be an error which you can blame Microsoft for. If you cannot fix it contact the OpenMS developers!"
+
+            ## reasons why the install might fail:
+
+            vs_pwiz_add2_install_success:
+
+            !insertmacro UNINSTALL.LOG_CLOSE_INSTALL
+        SectionEnd
+
+        ## Install every other directory in the given (flattened) THIRDPARTY folder.
+        !tempfile filelist
+        !system 'FOR /D %A IN ("${THIRDPARTYDIR}\*") DO @( IF NOT "%~nA" == "pwiz-bin" ((echo Section "%~nA" & echo SectionIn 1 3 & echo !insertmacro UNINSTALL.LOG_OPEN_INSTALL & echo SetOverwrite on & echo CreateDirectory "$INSTDIR\share\OpenMS\THIRDPARTY\%~nA" & echo SetOutPath "$INSTDIR\share\OpenMS\THIRDPARTY\%~nA" & echo File /r "%~A\*.*" & echo Var /GLOBAL %~nAInstalled & echo StrCpy $%~nAInstalled "1" & echo !insertmacro UNINSTALL.LOG_CLOSE_INSTALL & echo SectionEnd) >> "${filelist}"))'
+        !include "${filelist}"
+        !delfile "${filelist}"
+
+	!endif
+
+SectionGroupEnd
+
+Section "-License" SEC_License
+    SectionIn 1 2 3
+    SetOutPath $INSTDIR
+    SetOverwrite on
+    #open uninstall log file
+    !insertmacro UNINSTALL.LOG_OPEN_INSTALL
+
+    File  "${NSISRESOURCES}\ReleaseNotes.txt"
+
+    !insertmacro UNINSTALL.LOG_CLOSE_INSTALL
+SectionEnd
+
+Function CreateShortcuts
+    !insertmacro MUI_STARTMENU_WRITE_BEGIN Application
+
+	## warning: create shortcuts only AFTER installing files, OR renew SetOutPath
+	## otherwise all files will be installed to the default install directory
+    !insertmacro CREATE_SMGROUP_SHORTCUT "OpenMS Documentation (html)" $INSTDIR\share\doc\html\index.html
+    !insertmacro CREATE_SMGROUP_SHORTCUT "OpenMS Tutorial (pdf)" $INSTDIR\share\doc\OpenMS_tutorial.pdf
+
+    !insertmacro CREATE_SMGROUP_SHORTCUT TOPPView $INSTDIR\bin\TOPPView.exe
+    !insertmacro CREATE_SMGROUP_SHORTCUT TOPPAS $INSTDIR\bin\TOPPAS.exe
+    !insertmacro CREATE_SMGROUP_SHORTCUT SwathWizard $INSTDIR\bin\SwathWizard.exe
+    !insertmacro CREATE_SMGROUP_SHORTCUT INIFileEditor $INSTDIR\bin\INIFileEditor.exe
+    !insertmacro CREATE_SMGROUP_SHORTCUT "OpenMS Homepage" "${URL}"
+    !insertmacro CREATE_SMGROUP_SHORTCUT "TOPP command line" "$INSTDIR\bin\command.bat"
+
+    SetOutPath $SMPROGRAMS\${APPNAME}
+    CreateShortcut "$SMPROGRAMS\${APPNAME}\$(^UninstallLink).lnk" $INSTDIR\uninstall.exe
+    !insertmacro MUI_STARTMENU_WRITE_END
+
+FunctionEnd
+
+
+Section "-Create_StartMenu" SEC_StartMenuCreate
+    #GetFunctionAddress $0 CreateShortcuts
+    #UAC::ExecCodeSegment $0
+    !insertmacro MUI_STARTMENU_WRITE_BEGIN Application
+
+    ## warning: create shortcuts only AFTER installing files, OR renew SetOutPath
+    ## otherwise all files will be installed to the default install directory
+    !insertmacro CREATE_SMGROUP_SHORTCUT "OpenMS Documentation (html)" $INSTDIR\share\doc\html\index.html
+    !insertmacro CREATE_SMGROUP_SHORTCUT "OpenMS Tutorial (pdf)" $INSTDIR\share\doc\OpenMS_tutorial.pdf
+
+    !insertmacro CREATE_SMGROUP_SHORTCUT TOPPView $INSTDIR\bin\TOPPView.exe
+    !insertmacro CREATE_SMGROUP_SHORTCUT TOPPAS $INSTDIR\bin\TOPPAS.exe
+    !insertmacro CREATE_SMGROUP_SHORTCUT SwathWizard $INSTDIR\bin\SwathWizard.exe
+    !insertmacro CREATE_SMGROUP_SHORTCUT INIFileEditor $INSTDIR\bin\INIFileEditor.exe
+    !insertmacro CREATE_SMGROUP_SHORTCUT "OpenMS Homepage" http://www.OpenMS.de/
+    !insertmacro CREATE_SMGROUP_SHORTCUT "TOPP command line" "$INSTDIR\bin\command.bat"
+
+    SetOutPath $SMPROGRAMS\${APPNAME}
+    CreateShortcut "$SMPROGRAMS\${APPNAME}\$(^UninstallLink).lnk" $INSTDIR\uninstall.exe
+    !insertmacro MUI_STARTMENU_WRITE_END
+SectionEnd
+
+Section "-Create_command_bat" SEC_CmdBat
+    SectionIn 1 2 3
+    #open log file
+    # Does not work for FileWrite somehow: !insertmacro UNINSTALL.LOG_OPEN_INSTALL
+
+    ## create a command bat (i.e. a TOPP shell)
+    push $R0
+    push $0
+    StrCpy $R0 $INSTDIR 2
+    fileOpen $0 "$INSTDIR\bin\command.bat" w
+    fileWrite $0 "$SYSDIR\cmd.exe /k $\"$R0 && cd $INSTDIR\bin && cls && echo on && echo Welcome to the OpenMS TOPP tools command line && echo type 'dir *.exe' to see available commands && echo on $\""
+    fileClose $0
+    pop $0
+    pop $R0
+
+    # Does not work. Maybe needs to be done later? For now we delete manually in "-Uninstall" section
+    # FileWrite $UninstallLog "$INSTDIR\bin\command.bat$\r$\n"
+
+    # Does not work for FileWrite somehow: !insertmacro UNINSTALL.LOG_CLOSE_INSTALL
+SectionEnd
+
+
+Section "-PathInst" SEC_PathRegister
+    SectionIn 1 2 3
+    # no logging required, as we do not install files in this section
+    ## HINT: do not forget to also add/modify the un.EnvVarUpdate in the uninstall section!
+
+    ${If} $MultiUser.InstallMode == "AllUsers"
+        StrCpy $EnvVarUpdateLoc "HKLM"
+    ${Else}
+        StrCpy $EnvVarUpdateLoc "HKCU"
+    ${EndIf}
+
+    # OpenMS binary path
+    ${EnvVarUpdate} $0 "PATH" "A" "$EnvVarUpdateLoc" "$INSTDIR\bin"
+    IfErrors 0 +2
+      MessageBox MB_OK "Unable to add '$INSTDIR\bin' to PATH environment. Add manually if required. See 'details' for details."
+
+    # Add all folders of all INSTALLED Third Party libraries to PATH that adapters find them
+    FindFirst $0 $1 $INSTDIR\share\OpenMS\THIRDPARTY\*.*
+    loop:
+      StrCmp $1 "" done
+      StrCmp $1 "." skip
+      StrCmp $1 ".." skip
+      IfFileExists "$INSTDIR\share\OpenMS\THIRDPARTY\$1\*.*" IsDir skip
+      IsDir:
+        ${EnvVarUpdate} $3 "PATH" "A" "$EnvVarUpdateLoc" "$INSTDIR\share\OpenMS\THIRDPARTY\$1"
+        IfErrors 0 +2
+          MessageBox MB_OK "Unable to add '$1' to PATH environment. Add manually if required. See 'details' for details."
+      skip:
+        FindNext $0 $1
+        Goto loop
+    done:
+      FindClose $0
+
+    # Create OPENMS_DATA_PATH environment variable (for shared xml files etc)
+
+    # Set variable
+    ${If} $MultiUser.InstallMode == "AllUsers"
+        WriteRegExpandStr ${env_hklm} "OPENMS_DATA_PATH" "$INSTDIR\share\OpenMS"
+    ${Else}
+        WriteRegExpandStr ${env_hkcu} "OPENMS_DATA_PATH" "$INSTDIR\share\OpenMS"
+    ${EndIf}
+
+    # Make sure windows knows about the change
+    SendMessage ${HWND_BROADCAST} ${WM_WININICHANGE} 0 "STR:Environment" /TIMEOUT=5000
+
+SectionEnd
+
+SectionGroup "Register File Extensions" SEC_RegisterExt
+    # no logging required, as we do not install files in this section
+
+    # windows registry info: http://support.microsoft.com/kb/256986
+    !insertmacro OpenMSGUIExtensions RegisterExtensionSection
+
+    Section "-RegFileRefreshInternal" SEC_RegFileRefreshInternal
+        SectionIn 1 2 3
+        ${RefreshShellIcons}
+    SectionEnd
+
+SectionGroupEnd
+
+# TODO make selectable or remove altogether by shipping the vcredist dlls instead of installer.
+Section "Microsoft Visual Studio Runtime" SEC_VSRuntime
+    SectionIn 1 3
+    SetOutPath $TEMP
+    SetOverwrite on
+
+    File "${VS_REDISTRIBUTABLE_PATH}\${VS_REDISTRIBUTABLE_EXE}"
+    # this requires admin privileges!
+    #${If} $IsAdmin == 1
+        ClearErrors
+        ExecWait '$TEMP\${VS_REDISTRIBUTABLE_EXE} /install /passive /norestart' $0
+        StrCmp $0 0 vs_install_success
+        StrCmp $0 1638 vs_install_success
+        MessageBox MB_OK|MB_ICONEXCLAMATION "The installation of the Visual Studio redistributable package '${VS_REDISTRIBUTABLE_EXE}' failed! OpenMS will not work unless this package is installed! The package is located at '$TEMP\${VS_REDISTRIBUTABLE_EXE}'. Try to execute it as administrator - there will likely be an error which you can blame Microsoft for. If you cannot fix it contact the OpenMS developers!"
+    #${Else}
+    #    MessageBox MB_OK|MB_ICONEXCLAMATION "Single user install was selected. '${VS_REDISTRIBUTABLE_EXE}' was not installed since it requires admin rights! OpenMS will probably not work unless this package is installed! The package is located at '$TEMP\${VS_REDISTRIBUTABLE_EXE}'. Try to execute it as administrator - there will likely be an error which you can blame Microsoft for. If you cannot fix it contact the OpenMS developers!"
+    #${EndIf}
+
+	vs_install_success:
+
+SectionEnd
+
+## This is done by NsisMultiUser plugin now
+Section -post SEC0008
+     SetOutPath $INSTDIR
+     # Write uninstaller and registry uninstall info as the last step:
+     # - Cons: user does not have the option to run the uninstaller if sth. goes wrong
+     # - Pros: we can use the uninstall logger plugin that avoids boilerplate code
+
+     # defined by NsisMultiUser plugin. default uninstall.exe.
+     WriteUninstaller "${UNINSTALL_FILENAME}"
+     # add registry keys like the ones below
+     !insertmacro MULTIUSER_RegistryAddInstallInfo
+
+#    WriteRegStr SHCTX "SOFTWARE\Microsoft\Windows\CurrentVersion\Uninstall\$(^Name)" DisplayName "$(^Name)"
+#    WriteRegStr SHCTX "SOFTWARE\Microsoft\Windows\CurrentVersion\Uninstall\$(^Name)" DisplayVersion "${VERSION}"
+#    WriteRegStr SHCTX "SOFTWARE\Microsoft\Windows\CurrentVersion\Uninstall\$(^Name)" Publisher "OpenMS Developer Team"
+#    WriteRegStr SHCTX "SOFTWARE\Microsoft\Windows\CurrentVersion\Uninstall\$(^Name)" URLInfoAbout "${URL}"
+#    WriteRegStr SHCTX "SOFTWARE\Microsoft\Windows\CurrentVersion\Uninstall\$(^Name)" DisplayIcon $INSTDIR\uninstall.exe
+#    WriteRegStr SHCTX "SOFTWARE\Microsoft\Windows\CurrentVersion\Uninstall\$(^Name)" UninstallString $INSTDIR\uninstall.exe
+#    WriteRegDWORD SHCTX "SOFTWARE\Microsoft\Windows\CurrentVersion\Uninstall\$(^Name)" NoModify 1
+#    WriteRegDWORD SHCTX "SOFTWARE\Microsoft\Windows\CurrentVersion\Uninstall\$(^Name)" NoRepair 1
+SectionEnd
+
+# hidden section, write install size as the final step
+Section "-Write Install Size"
+	!insertmacro MULTIUSER_RegistryAddInstallSizeInfo
+SectionEnd
+
+Function parseParameters
+
+    ClearErrors
+
+    ; /nothirdparty
+    ${GetOptions} $cmdLineParams '/nothirdparty' $R0
+    IfErrors nopwiz 0
+      !insertmacro ClearSectionFlag ${SEC_ThirdParty} ${SF_SELECTED}
+      goto parsedParams
+
+    ; /nopwiz
+    nopwiz:
+        ${GetOptions} $cmdLineParams '/nopwiz' $R0
+        IfErrors nodotnet 0
+          !insertmacro ClearSectionFlag ${SEC_pwiz} ${SF_SELECTED}
+          goto parsedParams
+
+    ; /nodotnet
+    nodotnet:
+        ${GetOptions} $cmdLineParams '/nodotnet' $R0
+        IfErrors parsedParams 0
+          !insertmacro ClearSectionFlag ${SEC_dotnet} ${SF_SELECTED}
+
+    parsedParams:
+
+FunctionEnd
+
+# Installer functions
+Function .onInit
+
+    ## now our own code:
+    !insertmacro MULTIUSER_INIT
+    !insertmacro UNINSTALL.LOG_PREPARE_INSTALL
+
+    # Command line options for silent install (with "/S")
+
+    # Get parameters
+    Var /GLOBAL cmdLineParams
+    Push $R0
+    ${GetParameters} $cmdLineParams
+
+    # /? param (help)
+    ClearErrors
+    ${GetOptions} $cmdLineParams '/?' $R0
+    ${ifnot} ${errors}
+        MessageBox MB_ICONINFORMATION "Usage:$\r$\n\
+            $\r$\n\
+            /allusers$\t- (un)install for all users, case-insensitive$\r$\n\
+            /currentuser$\t- (un)install for current user only, case-insensitive$\r$\n\
+            /uninstall$\t- (installer only) run uninstaller, requires /allusers or /currentuser, case-insensitive$\r$\n\
+            /nothirdparty$\t- does not install thirdparty tools, case-sensitive$\r$\n\
+            /nopwiz$\t- does not install proteowizard, case-sensitive$\r$\n\
+            /nodotnet$\t- does not try to install dotnet framework, case-sensitive$\r$\n\
+            /S$\t- silent mode, requires /allusers or /currentuser, case-sensitive$\r$\n\
+            /D$\t- (installer only) set install directory, must be last parameter, without quotes, case-sensitive$\r$\n\
+            /?$\t- display this message$\r$\n\
+            $\r$\n\
+            $\r$\n\
+            Return codes (decimal):$\r$\n\
+            $\r$\n\
+            0$\t- normal execution (no error)$\r$\n\
+            1$\t- (un)installation aborted by user (Cancel button)$\r$\n\
+            2$\t- (un)installation aborted by script$\r$\n\
+            666660$\t- invalid command-line parameters$\r$\n\
+            666661$\t- elevation is not allowed by defines$\r$\n\
+            666662$\t- uninstaller detected there's no installed version$\r$\n\
+            666663$\t- executing uninstaller from the installer failed$\r$\n\
+            666666$\t- cannot start elevated instance$\r$\n\
+            other$\t- Windows error code when trying to start elevated instance"
+        SetErrorLevel 0
+        Quit
+    ${endif}
+
+    Pop $R0
+
+    # Initialise options
+
+    # Parse Parameters
+    Push $R0
+    Call parseParameters
+    Pop $R0
+
+    # show splash screen
+    InitPluginsDir
+    Push $R1
+    File /oname=$PLUGINSDIR\spltmp.bmp "${NSISRESOURCES}\images\OpenMS_splash.bmp"
+    advsplash::show 1000 600 400 -1 $PLUGINSDIR\spltmp
+    Pop $R1
+    Pop $R1
+
+    ## deny starting of x64 installer on an x86 system (will not run)
+    !if ${PLATFORM} == 64
+    ${If} ${RunningX64}
+    ${else}
+      MessageBox mb_iconstop "You are running a 32bit operating system. The executables of this setup are 64bit, and thus cannot be run after installation. Use a 64bit OS, or use the 32bit setup of OpenMS."
+      Abort
+    ${EndIf}
+    !endif
+
+    # check for previous versions
+    # on install we did:     WriteRegStr SHCTX "${REGKEY}" "Path" "$INSTDIR"
+    ReadRegStr $R0 SHCTX "${REGKEY}" "Path"
+    StrCmp $R0 "" virgin_install
+
+    ## store, if the old-installer is present ($R8 should be empty then)
+    ReadRegStr $R8 SHCTX "${REGKEY}" "UninstallString"
+
+    MessageBox MB_OKCANCEL|MB_ICONEXCLAMATION \
+    "OpenMS has already been installed. $\nThe old version will be removed automatically. \
+     Please close all OpenMS applications before continuing!" \
+    IDCANCEL  quit_installer
+
+    ;Run the uninstaller
+    ClearErrors
+    ExecWait '$R0\uninstall.exe _?=$R0' ;; Do not execute the copy of uninstaller (ExecWait won´t work)
+    Delete "$R0\uninstall.exe"          # delete installer manually
+
+    push $R9
+    ${DirState} "$R0" $R9
+    StrCmp $R9 1 0 virgin_install
+    pop $R9
+
+    # look for the very first (and buggy) version of the installer
+    StrCmp $R8 "" 0 new_installer
+      # we found the old installer:
+      ## delete the licenses, share other stuff
+      RmDir /REBOOTOK "$R0\GUI"
+      RmDir /REBOOTOK /r "$R0\share"
+      Delete /REBOOTOK "$R0\*.txt"
+      ## correct Path settings (they were not properly reset)
+      ${EnvVarUpdate} $0 "PATH" "R" "HKLM" "$R0\lib"
+      ${EnvVarUpdate} $0 "PATH" "R" "HKLM" "$R0\TOPP"
+      ; delete variable
+      DeleteRegValue ${env_hklm} "OPENMS_DATA_PATH"
+      ; make sure windows knows about the change
+      SendMessage ${HWND_BROADCAST} ${WM_WININICHANGE} 0 "STR:Environment" /TIMEOUT=5000
+
+    new_installer:
+    ## check that all *.dll´s and *.exe files are gone (userfiles are ok)! otherwise force reboot
+    !insertmacro REBOOT_ON_INCOMPLETE_DELETION $R0
+
+    virgin_install:
+    !insertmacro MUI_LANGDLL_DISPLAY
+    return
+
+    quit_installer:
+    quit
+
+FunctionEnd
+
+Function .onInstFailed
+   #UAC::Unload ;Must call unload!
+FunctionEnd
+
+Function .onInstSuccess
+   !insertmacro UNINSTALL.LOG_UPDATE_INSTALL
+FunctionEnd
+
+# set the component descriptions after the Sections have been defined!
+!insertmacro MUI_FUNCTION_DESCRIPTION_BEGIN
+!insertmacro MUI_DESCRIPTION_TEXT ${SEC_Lib} "The core libraries of OpenMS"
+!insertmacro MUI_DESCRIPTION_TEXT ${SEC_TOPP} "TOPP (The OpenMS PiPeline) - chainable tools for data analysis"
+!insertmacro MUI_DESCRIPTION_TEXT ${SEC_Doc} "Documentation/Tutorials for TOPP, TOPPView and the OpenMS library itself."
+!insertmacro MUI_DESCRIPTION_TEXT ${SEC_ThirdParty} "Install third party libraries (e.g., ProteoWizard)."
+!insertmacro MUI_DESCRIPTION_TEXT ${SEC_dotnet} "Install .NET and Microsoft Visual Studio Runtime for Proteowizard. (may require the installer to be run in admin mode). Deactivate if you are not admin and think this is installed already (or will be installed later) by an admin."
+!insertmacro MUI_DESCRIPTION_TEXT ${SEC_RegisterExt} "Register certain file types (e.g., '.mzML') with TOPPView.exe."
+!insertmacro MUI_DESCRIPTION_TEXT ${SEC_VSRuntime} "Install the required Microsoft Visual Studio runtime (may require the installer to be run in admin mode). Deactivate if you are not admin and think this is installed already (or will be installed later) by an admin."
+!insertmacro MUI_FUNCTION_DESCRIPTION_END
+
+################
+## UNINSTALL ###
+################
+
+# Uninstaller sections
+
+Section "-Uninstall"
+    !insertmacro MUI_STARTMENU_GETFOLDER Application $StartMenuGroup
+    !insertmacro MUI_UNGETLANGUAGE
+
+    ## undo changes to PATH
+    ${If} $MultiUser.InstallMode == "AllUsers"
+        StrCpy $EnvVarUpdateLoc "HKLM"
+    ${Else}
+        StrCpy $EnvVarUpdateLoc "HKCU"
+    ${EndIf}
+
+    # OpenMS binary path
+    ${un.EnvVarUpdate} $0 "PATH" "R" "$EnvVarUpdateLoc" "$INSTDIR\bin"
+
+    # Third Party library paths
+    FindFirst $0 $1 $INSTDIR\share\OpenMS\THIRDPARTY\*.*
+    loopun:
+      StrCmp $1 "" doneun
+      StrCmp $1 "." skipun
+      StrCmp $1 ".." skipun
+      IfFileExists "$INSTDIR\share\OpenMS\THIRDPARTY\$1\*.*" IsDirun skipun
+      IsDirun:
+        ${un.EnvVarUpdate} $3 "PATH" "R" "$EnvVarUpdateLoc" "$INSTDIR\share\OpenMS\THIRDPARTY\$1"
+        IfErrors 0 +2
+          MessageBox MB_OK "Unable to remove '$1' from PATH environment. Remove manually if required. See 'details' for details."
+      skipun:
+        FindNext $0 $1
+        Goto loopun
+    doneun:
+      FindClose $0
+
+    ## remove OPENMS_DATA_PATH
+    ${If} $MultiUser.InstallMode == "AllUsers"
+        DeleteRegValue ${env_hklm} "OPENMS_DATA_PATH"
+    ${Else}
+        DeleteRegValue ${env_hkcu} "OPENMS_DATA_PATH"
+    ${EndIf}
+
+    # remove extension-links to TOPPView
+    !insertmacro OpenMSGUIExtensions UnRegisterExtensionSection
+    ${un.RefreshShellIcons}
+
+    ## delete all installed files
+	!insertmacro UNINSTALL.NEW_UNINSTALL
+
+    # remove directories which are now empty (in case some were forgotten)
+    Push "$INSTDIR"
+    Call un.RemoveEmptyDirs
+
+    ## clean up the registry (should be done by the NsisMultiUser plugin)
+    #DeleteRegKey SHCTX "SOFTWARE\Microsoft\Windows\CurrentVersion\Uninstall\$(^Name)"
+    # delete /Software/OpenMS (with all its content)
+    DeleteRegKey SHCTX "${REGKEY}"
+    # somehow our generated bat file is not recorded by AdvUninstallLog
+    Delete "$INSTDIR\bin\command.bat"
+    # Remove the uninstaller from registry as the very last step - if sth. goes wrong, let the user run it again
+    !insertmacro MULTIUSER_RegistryRemoveInstallInfo
+
+    RmDir /REBOOTOK $INSTDIR
+
+    ## delete start menu entries ($SMPROGRAMS depends on the ShellContext)
+    RmDir /r /REBOOTOK $SMPROGRAMS\${APPNAME}
+
+SectionEnd
+
+# UnInstaller functions
+Function un.onInit
+    !insertmacro MULTIUSER_UNINIT
+    !insertmacro MUI_UNGETLANGUAGE ; we always get the language, since the outer and inner instance might have different language
+FunctionEnd
+
+Function un.PageInstallModeChangeMode
+    !insertmacro MUI_STARTMENU_GETFOLDER Application $StartMenuGroup
+FunctionEnd
+
+