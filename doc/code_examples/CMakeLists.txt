# --------------------------------------------------------------------------
#                   OpenMS -- Open-Source Mass Spectrometry
# --------------------------------------------------------------------------
# Copyright The OpenMS Team -- Eberhard Karls University Tuebingen,
# ETH Zurich, and Freie Universitaet Berlin 2002-2018.
#
# This software is released under a three-clause BSD license:
#  * Redistributions of source code must retain the above copyright
#    notice, this list of conditions and the following disclaimer.
#  * Redistributions in binary form must reproduce the above copyright
#    notice, this list of conditions and the following disclaimer in the
#    documentation and/or other materials provided with the distribution.
#  * Neither the name of any author or any participating institution
#    may be used to endorse or promote products derived from this software
#    without specific prior written permission.
# For a full list of authors, refer to the file AUTHORS.
# --------------------------------------------------------------------------
# THIS SOFTWARE IS PROVIDED BY THE COPYRIGHT HOLDERS AND CONTRIBUTORS "AS IS"
# AND ANY EXPRESS OR IMPLIED WARRANTIES, INCLUDING, BUT NOT LIMITED TO, THE
# IMPLIED WARRANTIES OF MERCHANTABILITY AND FITNESS FOR A PARTICULAR PURPOSE
# ARE DISCLAIMED. IN NO EVENT SHALL ANY OF THE AUTHORS OR THE CONTRIBUTING
# INSTITUTIONS BE LIABLE FOR ANY DIRECT, INDIRECT, INCIDENTAL, SPECIAL,
# EXEMPLARY, OR CONSEQUENTIAL DAMAGES (INCLUDING, BUT NOT LIMITED TO,
# PROCUREMENT OF SUBSTITUTE GOODS OR SERVICES; LOSS OF USE, DATA, OR PROFITS;
# OR BUSINESS INTERRUPTION) HOWEVER CAUSED AND ON ANY THEORY OF LIABILITY,
# WHETHER IN CONTRACT, STRICT LIABILITY, OR TORT (INCLUDING NEGLIGENCE OR
# OTHERWISE) ARISING IN ANY WAY OUT OF THE USE OF THIS SOFTWARE, EVEN IF
# ADVISED OF THE POSSIBILITY OF SUCH DAMAGE.
#
# --------------------------------------------------------------------------
# $Maintainer: Stephan Aiche $
# $Authors: Stephan Aiche $
# --------------------------------------------------------------------------

# CMake sub-project for OpenMS code examples

project("OpenMS_code_examples")
cmake_minimum_required(VERSION 3.0.0 FATAL_ERROR)

set(EXAMPLES_executables)

# ensure the tutorials got into bin/
set(CMAKE_RUNTIME_OUTPUT_DIRECTORY ${CMAKE_BINARY_DIR}/bin)

# get the actual code examples
include(${CMAKE_CURRENT_LIST_DIR}/executables.cmake)

# add OpenMS includes
include_directories(SYSTEM ${OpenMS_INCLUDE_DIRECTORIES})

#------------------------------------------------------------------------------
# QT dependencies
<<<<<<< HEAD
find_package(Qt5 COMPONENTS Core Network OpenGL Svg Sql REQUIRED)
if (NOT Qt5Network_FOUND)
  message(STATUS "QtNetwork module not found!")
  message(FATAL_ERROR "To find a custom Qt installation use: cmake <..more options..> -D QT_QMAKE_EXECUTABLE='<path_to_qmake(.exe)' <src-dir>")
endif()
=======
find_package(Qt5 COMPONENTS Core Network REQUIRED)
>>>>>>> a61e786e

# add the targets
foreach(i ${EXAMPLES_executables})
  add_executable(${i} ${CMAKE_CURRENT_LIST_DIR}/${i}.cpp)
  target_link_libraries(${i} ${OpenMS_LIBRARIES})

  # if not GUI and no style tests requested -> add as test
  if(NOT ENABLE_STYLE_TESTING)
    add_test(NAME ${i}
             COMMAND ${CMAKE_RUNTIME_OUTPUT_DIRECTORY}/${i} ${CMAKE_CURRENT_LIST_DIR})
  endif()
endforeach(i)

# add collection target
add_custom_target(Tutorials_build)
add_dependencies(Tutorials_build ${EXAMPLES_executables})

if(WITH_GUI)
  find_package(Qt5 COMPONENTS Core Network OpenGL Svg REQUIRED)
  # add OpenMS GUI includes
  include_directories(SYSTEM ${OpenMS_GUI_INCLUDE_DIRECTORIES})

  # add the GUI tutorials -- no tests
  foreach(i ${GUI_EXAMPLES_executables})
    add_executable(${i} ${CMAKE_CURRENT_LIST_DIR}/${i}.cpp)
    target_link_libraries(${i} ${OpenMS_GUI_LIBRARIES})
  endforeach(i)

  add_dependencies(Tutorials_build ${GUI_EXAMPLES_executables})
endif()<|MERGE_RESOLUTION|>--- conflicted
+++ resolved
@@ -50,15 +50,7 @@
 
 #------------------------------------------------------------------------------
 # QT dependencies
-<<<<<<< HEAD
-find_package(Qt5 COMPONENTS Core Network OpenGL Svg Sql REQUIRED)
-if (NOT Qt5Network_FOUND)
-  message(STATUS "QtNetwork module not found!")
-  message(FATAL_ERROR "To find a custom Qt installation use: cmake <..more options..> -D QT_QMAKE_EXECUTABLE='<path_to_qmake(.exe)' <src-dir>")
-endif()
-=======
 find_package(Qt5 COMPONENTS Core Network REQUIRED)
->>>>>>> a61e786e
 
 # add the targets
 foreach(i ${EXAMPLES_executables})
