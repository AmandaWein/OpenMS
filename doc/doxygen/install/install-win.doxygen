--- conflicted
+++ resolved
@@ -281,12 +281,16 @@
     The Visual Studio solution files can contain many targets, which makes the IDE a bit sluggish especially when starting up the first time.
     The %OpenMS class tests are by far the largest.
 
-<<<<<<< HEAD
     If you just want to compile the library or executables, it's usually faster to use the commandline. Visual Studio solution files can be used here as well,
     as arguments to <tt>MSBuild.exe</tt>, e.g.
     \code
     MSBuild.exe <solution.sln> /maxcpucount /target:<target> /p:Configuration=<Config>
     \endcode
+  
+  Example:
+  \code
+  MSBuild.exe OpenMS_host.sln
+  \endcode
 
     @note Since the call can be a bit lengthy, there is a batch file in
     <tt>OpenMS/tools/build.bat</tt> and in the root of your build tree (copied
@@ -310,25 +314,13 @@
     (required for PATH manipulation of up to 8k length; the default NSIS handles up to 1k strings, which might be too short and potentially leads to a broken PATH environment variable)
     and extract it somewhere
 
-    and install the UltraModernUI-plugin from (https://github.com/SuperPat45/UltraModernUI) on top (just extract into the same directory as NSIS)
+    and install the UltraModernUI-plugin from (https://github.com/SuperPat45/UltraModernUI) on top (just extract into the same directory as NSIS) - we tested https://github.com/SuperPat45/UltraModernUI/releases/tag/2.0b6 successfully.
 
 
     2) Make sure 'makensis.exe' from above is in your PATH, so CMake can find it.
 
 
     3) Checkout the THIRDPARTY GitHub repo from https://github.com/OpenMS/THIRDPARTY and flatten the structure for the target platform, e.g. copy all subdirectories in './all/' to './Windows/64bit/'
-=======
-  If you just want to compile the library or executables, it's usually faster to use the commandline. Visual Studio solution files can be used here as well,
-  as arguments to <tt>MSBuild.exe</tt>, e.g.
-  \code
-  MSBuild.exe <solution.sln> /maxcpucount /target:<target> /p:Configuration=<Config>
-  \endcode
-  
-  Example:
-  \code
-  MSBuild.exe OpenMS_host.sln
-  \endcode
->>>>>>> 425df864
 
     4) Configure OpenMS as usual with additional flags 'SEARCH_ENGINES_DIRECTORY' (for the flattened THIRDPARTY directory) and 'PACKAGE_TYPE="nsis"', 
     e.g.
