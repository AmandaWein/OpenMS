// --------------------------------------------------------------------------
//                   OpenMS -- Open-Source Mass Spectrometry
// --------------------------------------------------------------------------
// Copyright The OpenMS Team -- Eberhard Karls University Tuebingen,
// ETH Zurich, and Freie Universitaet Berlin 2002-2018.
//
// This software is released under a three-clause BSD license:
//  * Redistributions of source code must retain the above copyright
//    notice, this list of conditions and the following disclaimer.
//  * Redistributions in binary form must reproduce the above copyright
//    notice, this list of conditions and the following disclaimer in the
//    documentation and/or other materials provided with the distribution.
//  * Neither the name of any author or any participating institution
//    may be used to endorse or promote products derived from this software
//    without specific prior written permission.
// For a full list of authors, refer to the file AUTHORS.
// --------------------------------------------------------------------------
// THIS SOFTWARE IS PROVIDED BY THE COPYRIGHT HOLDERS AND CONTRIBUTORS "AS IS"
// AND ANY EXPRESS OR IMPLIED WARRANTIES, INCLUDING, BUT NOT LIMITED TO, THE
// IMPLIED WARRANTIES OF MERCHANTABILITY AND FITNESS FOR A PARTICULAR PURPOSE
// ARE DISCLAIMED. IN NO EVENT SHALL ANY OF THE AUTHORS OR THE CONTRIBUTING
// INSTITUTIONS BE LIABLE FOR ANY DIRECT, INDIRECT, INCIDENTAL, SPECIAL,
// EXEMPLARY, OR CONSEQUENTIAL DAMAGES (INCLUDING, BUT NOT LIMITED TO,
// PROCUREMENT OF SUBSTITUTE GOODS OR SERVICES; LOSS OF USE, DATA, OR PROFITS;
// OR BUSINESS INTERRUPTION) HOWEVER CAUSED AND ON ANY THEORY OF LIABILITY,
// WHETHER IN CONTRACT, STRICT LIABILITY, OR TORT (INCLUDING NEGLIGENCE OR
// OTHERWISE) ARISING IN ANY WAY OUT OF THE USE OF THIS SOFTWARE, EVEN IF
// ADVISED OF THE POSSIBILITY OF SUCH DAMAGE.
//
// --------------------------------------------------------------------------
// $Maintainer:  $
// $Authors: Marc Sturm, Chris Bielow $
// --------------------------------------------------------------------------

/**
  @page UTILS_documentation UTILS documentation

  Besides TOPP, %OpenMS offers a range of other tools.
  They are not included in TOPP as they are not part of typical analysis pipelines,
  but they still might be very helpful to you.

  Just as the TOPP tools, they can be found in the %OpenMS/bin folder.

<<<<<<< HEAD
 	The UTILS tools are divided into several subgroups:

	<b>Maintenance</b>
	- @subpage UTILS_INIUpdater - Updates INI and TOPPAS files from previous versions of %OpenMS as parameters and storage method might have changed
=======
  The UTILS tools are divided into several subgroups:
>>>>>>> 89125c95

  <b>Maintenance</b>
  - @subpage UTILS_INIUpdater - Update INI and TOPPAS files from previous versions of %OpenMS as parameters and storage method might have change
  
  <b>Signal Processing and Preprocessing</b>
  - @subpage UTILS_RNPxlXICFilter - Removes MS2 spectra from treatment based on the fold change between control and treatment for RNP cross linking experiments.

  <b>File Handling</b>
  - @subpage UTILS_CVInspector - A tool for visualization and validation of PSI mapping and CV files.
  - @subpage UTILS_TargetedFileConverter - Converts targeted files (such as tsv or TraML files)
  - @subpage UTILS_FuzzyDiff - Compares two files, tolerating numeric differences.
  - @subpage UTILS_IDSplitter - Splits protein/peptide identifications off of annotated data files.
  - @subpage UTILS_MzMLSplitter - Splits an mzML file into multiple parts
  - @subpage UTILS_OpenSwathMzMLFileCacher - Caching of large mzML files
  - @subpage UTILS_SemanticValidator - SemanticValidator for analysisXML and mzML files.
  - @subpage UTILS_XMLValidator - Validates XML files against an XSD schema.

  <b>Algorithm Evaluation</b>
  - @subpage UTILS_FFEval - Evaluation tool for feature detection algorithms.
  - @subpage UTILS_LabeledEval - Evaluation tool for isotope-labeled quantitation experiments.
<<<<<<< HEAD
  - @subpage UTILS_MapAlignmentEvaluation - Evaluates alignment results against a ground truth.
  - @subpage UTILS_RTEvaluation - Application that evaluates true positives (TP), true negatives (TN), false positives (FP), and false negatives (FN) for an idXML file with predicted RTs.
=======
  - @subpage UTILS_RTEvaluation - Application that evaluates TPs (true positives), TNs, FPs, and FNs for an idXML file with predicted RTs.
>>>>>>> 89125c95
  - @subpage UTILS_TransformationEvaluation - Simple evaluation of transformations (e.g. RT transformations produced by a MapAligner tool).

  <b>Protein/Peptide Identification</b>
  - @subpage UTILS_DecoyDatabase - Creates decoy peptide databases from normal ones.
  - @subpage UTILS_Digestor - Digests a protein database in-silico.
  - @subpage UTILS_DigestorMotif - Digests a protein database in-silico (optionally allowing only peptides with a specific motif) and produces statistical data for all peptides.
  - @subpage UTILS_IDExtractor - Extracts n peptides randomly or best n from idXML files.
  - @subpage UTILS_IDMassAccuracy - Calculates a distribution of the mass error from given mass spectra and IDs.
  - @subpage UTILS_IDScoreSwitcher - Switches between different scores of peptide or protein hits in identification data.
  - @subpage UTILS_RNPxl - Tool for RNP cross linking experiment analysis.
  - @subpage UTILS_SequenceCoverageCalculator - Prints information about idXML files.
  - @subpage UTILS_SpecLibCreator - Creates an MSP-formatted spectral library.
  - @subpage UTILS_SpectraSTSearchAdapter - An interface to the 'SEARCH' mode of the SpectraST program (external, beta).
  - @subpage UTILS_PSMFeatureExtractor - Creates search engine specific features for PercolatorAdapter input.
  - @subpage TOPP_MSFraggerAdapter - Peptide Identification with MSFragger.
  - @subpage UTILS_NovorAdapter - De novo sequencing from tandem mass spectrometry data.

  <b>Cross-linking</b>
  - @subpage UTILS_OpenPepXL - Search for peptide pairs linked with a labeled cross-linker.
  - @subpage UTILS_OpenPepXLLF - Search for cross-linked peptide pairs in tandem MS spectra.
  - @subpage UTILS_XFDR - Calculates false discovery rate estimates on crosslink identifications.

  <b>Quantitation</b>
  - @subpage UTILS_ERPairFinder - Evaluates pair ratios on enhanced resolution (zoom) scans.
  - @subpage UTILS_FeatureFinderMetaboIdent - Detects features in MS1 data corresponding to small molecule identifications.
  - @subpage UTILS_FeatureFinderSuperHirn - Finds features using the SuperHirn algorithm (can handle centroided or profile data, see .ini file).
  - @subpage UTILS_MetaboliteAdductDecharger - Decharges and merges different feature charge variants of the same small molecule.  
  - @subpage UTILS_MRMPairFinder - Evaluates labeled pair ratios on MRM features.
  - @subpage UTILS_OpenSwathWorkflow - Complete workflow to run OpenSWATH.

  <b>Metabolite Identification</b>
<<<<<<< HEAD
  - @subpage UTILS_AccurateMassSearch - Finds potential HMDB IDs within the given mass error window.
  - @subpage UTILS_MetaboliteSpectralMatcher - Identifies small molecules from tandem MS spectra.  
=======
  - @subpage UTILS_AccurateMassSearch - Find potential HMDB IDs within the given mass error window.
  - @subpage UTILS_MetaboliteSpectralMatcher - Identify small molecules from tandem MS spectra.  
  - @subpage UTILS_SiriusAdapter - De novo metabolite identification.
>>>>>>> 89125c95

  <b>Quality Control</b>
  - @subpage UTILS_QCCalculator - Calculates basic quality parameters from MS experiments and compiles data for subsequent QC into a qcML file.
  - @subpage UTILS_QCEmbedder - Embeds tables or plots generated externally as attachments to existing quality parameters in qcML files.
  - @subpage UTILS_QCExporter - Extracts several quality parameter from several runs/sets from a qcML file into a tabular (text) format - counterpart to QCImporter.
  - @subpage UTILS_QCExtractor - Extracts a table attachment of a given quality parameter from a qcML file as tabular (text) format.
  - @subpage UTILS_QCImporter - Imports several quality parameters from a tabular (text) format into a qcML file - counterpart to QCExporter.
  - @subpage UTILS_QCMerger - Merges two qcML files together.
  - @subpage UTILS_QCShrinker - Removes extra verbose table attachments from a qcML file that are not needed anymore, e.g. for a final report.

  <b>Misc</b>
  - @subpage UTILS_DeMeanderize - Orders the spectra of MALDI spotting plates correctly.
  - @subpage UTILS_ImageCreator - Creates images from MS1 data (with MS2 data points indicated as dots).
  - @subpage UTILS_MSSimulator - A highly configurable simulator for mass spectrometry experiments.
  - @subpage UTILS_MassCalculator - Calculates masses and mass-to-charge ratios of peptide sequences.
  - @subpage UTILS_OpenSwathDIAPreScoring - SWATH (data-independent acquisition) pre-scoring.
  - @subpage UTILS_OpenSwathRewriteToFeatureXML - Rewrites results from mProphet back into featureXML.
  - @subpage UTILS_OpenSwathFileSplitter - A tool for splitting a single SWATH / DIA file into a set of files, each containing one SWATH window.
  - @subpage UTILS_SvmTheoreticalSpectrumGeneratorTrainer - A trainer for SVM models as input for SvmTheoreticalSpectrumGenerator.
  - @subpage UTILS_PeakPickerIterative - A tool for peak detection in profile data.
  - @subpage UTILS_DatabaseFilter - Filters a protein database in FASTA format according to one or multiple filtering criteria.
<<<<<<< HEAD
  - @subpage UTILS_SpectraSTSearchAdapter - Provides an interface to the 'SEARCH' mode of the SpectraST program.
  - @subpage UTILS_TICCalculator - Calculates the TIC of a raw mass spectrometric file. 
  - @subpage UTILS_MultiplexResolver - Resolves conflicts between identifications and quantifications in multiplex data.
  - @subpage UTILS_LowMemPeakPickerHiRes - A tool for peak detection on streamed profile data.
  - @subpage UTILS_LowMemPeakPickerHiRes_RandomAccess - A tool for peak detection on streamed profile data.
=======
  - @subpage UTILS_TICCalculator - Calculates the TIC of a raw mass spectrometric file. 
  - @subpage UTILS_MultiplexResolver - Resolves conflicts between identifications and quantifications in multiplex data.
  - @subpage UTILS_LowMemPeakPickerHiRes - A tool for peak detection on streamed profile data 
  - @subpage UTILS_LowMemPeakPickerHiResRandomAccess - A tool for peak detection on streamed profile data 
>>>>>>> 89125c95
  - @subpage UTILS_MRMTransitionGroupPicker - Picks peaks in MRM chromatograms.
  - @subpage TOPP_ClusterMassTraces - Cluster mass traces occurring in the same map together.
  - @subpage TOPP_CorrelateMassTraces - Identifies precursor mass traces and tries to correlate them with fragment ion mass traces in SWATH maps.
  - @subpage UTILS_IDDecoyProbability - Estimate probability of peptide hits.
  - @subpage UTILS_RNADigestor - Digests an RNA sequence database in-silico.

<!--
  - TODO we need descriptions for all of these
  - @subpage UTILS_OpenMSInfo - Print build system information.
  - @subpage UTILS_RNPxlSearch - Annotate RNA to peptide cross-links in MS/MS spectra.
  - @subpage UTILS_MetaProSIP - Performs proteinSIP on peptide features for elemental flux analysis.
  - @subpage UTILS_SimpleSearchEngine - Annotates MS/MS spectra using SimpleSearchEngine.
-->

  <b>Deprecated</b>
  - @subpage UTILS_IDDecoyProbability - Estimates peptide probabilities using a decoy search strategy. <br> WARNING: This utility is deprecated.

*/<|MERGE_RESOLUTION|>--- conflicted
+++ resolved
@@ -41,17 +41,10 @@
 
   Just as the TOPP tools, they can be found in the %OpenMS/bin folder.
 
-<<<<<<< HEAD
- 	The UTILS tools are divided into several subgroups:
-
-	<b>Maintenance</b>
-	- @subpage UTILS_INIUpdater - Updates INI and TOPPAS files from previous versions of %OpenMS as parameters and storage method might have changed
-=======
   The UTILS tools are divided into several subgroups:
->>>>>>> 89125c95
 
   <b>Maintenance</b>
-  - @subpage UTILS_INIUpdater - Update INI and TOPPAS files from previous versions of %OpenMS as parameters and storage method might have change
+  - @subpage UTILS_INIUpdater - Updates INI and TOPPAS files from previous versions of %OpenMS as parameters and storage method might have change
   
   <b>Signal Processing and Preprocessing</b>
   - @subpage UTILS_RNPxlXICFilter - Removes MS2 spectra from treatment based on the fold change between control and treatment for RNP cross linking experiments.
@@ -69,12 +62,7 @@
   <b>Algorithm Evaluation</b>
   - @subpage UTILS_FFEval - Evaluation tool for feature detection algorithms.
   - @subpage UTILS_LabeledEval - Evaluation tool for isotope-labeled quantitation experiments.
-<<<<<<< HEAD
-  - @subpage UTILS_MapAlignmentEvaluation - Evaluates alignment results against a ground truth.
   - @subpage UTILS_RTEvaluation - Application that evaluates true positives (TP), true negatives (TN), false positives (FP), and false negatives (FN) for an idXML file with predicted RTs.
-=======
-  - @subpage UTILS_RTEvaluation - Application that evaluates TPs (true positives), TNs, FPs, and FNs for an idXML file with predicted RTs.
->>>>>>> 89125c95
   - @subpage UTILS_TransformationEvaluation - Simple evaluation of transformations (e.g. RT transformations produced by a MapAligner tool).
 
   <b>Protein/Peptide Identification</b>
@@ -106,14 +94,9 @@
   - @subpage UTILS_OpenSwathWorkflow - Complete workflow to run OpenSWATH.
 
   <b>Metabolite Identification</b>
-<<<<<<< HEAD
   - @subpage UTILS_AccurateMassSearch - Finds potential HMDB IDs within the given mass error window.
   - @subpage UTILS_MetaboliteSpectralMatcher - Identifies small molecules from tandem MS spectra.  
-=======
-  - @subpage UTILS_AccurateMassSearch - Find potential HMDB IDs within the given mass error window.
-  - @subpage UTILS_MetaboliteSpectralMatcher - Identify small molecules from tandem MS spectra.  
   - @subpage UTILS_SiriusAdapter - De novo metabolite identification.
->>>>>>> 89125c95
 
   <b>Quality Control</b>
   - @subpage UTILS_QCCalculator - Calculates basic quality parameters from MS experiments and compiles data for subsequent QC into a qcML file.
@@ -135,18 +118,10 @@
   - @subpage UTILS_SvmTheoreticalSpectrumGeneratorTrainer - A trainer for SVM models as input for SvmTheoreticalSpectrumGenerator.
   - @subpage UTILS_PeakPickerIterative - A tool for peak detection in profile data.
   - @subpage UTILS_DatabaseFilter - Filters a protein database in FASTA format according to one or multiple filtering criteria.
-<<<<<<< HEAD
-  - @subpage UTILS_SpectraSTSearchAdapter - Provides an interface to the 'SEARCH' mode of the SpectraST program.
   - @subpage UTILS_TICCalculator - Calculates the TIC of a raw mass spectrometric file. 
   - @subpage UTILS_MultiplexResolver - Resolves conflicts between identifications and quantifications in multiplex data.
   - @subpage UTILS_LowMemPeakPickerHiRes - A tool for peak detection on streamed profile data.
-  - @subpage UTILS_LowMemPeakPickerHiRes_RandomAccess - A tool for peak detection on streamed profile data.
-=======
-  - @subpage UTILS_TICCalculator - Calculates the TIC of a raw mass spectrometric file. 
-  - @subpage UTILS_MultiplexResolver - Resolves conflicts between identifications and quantifications in multiplex data.
-  - @subpage UTILS_LowMemPeakPickerHiRes - A tool for peak detection on streamed profile data 
-  - @subpage UTILS_LowMemPeakPickerHiResRandomAccess - A tool for peak detection on streamed profile data 
->>>>>>> 89125c95
+  - @subpage UTILS_LowMemPeakPickerHiResRandomAccess - A tool for peak detection on streamed profile data.
   - @subpage UTILS_MRMTransitionGroupPicker - Picks peaks in MRM chromatograms.
   - @subpage TOPP_ClusterMassTraces - Cluster mass traces occurring in the same map together.
   - @subpage TOPP_CorrelateMassTraces - Identifies precursor mass traces and tries to correlate them with fragment ion mass traces in SWATH maps.
