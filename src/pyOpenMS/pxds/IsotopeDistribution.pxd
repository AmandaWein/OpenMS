from libcpp cimport bool
from Types cimport *
from String cimport *
from Peak1D cimport *
from EmpiricalFormula cimport *

<<<<<<< HEAD
=======

>>>>>>> 011d3114
cdef extern from "<OpenMS/CHEMISTRY/ISOTOPEDISTRIBUTION/IsotopeDistribution.h>" namespace "OpenMS":

    cdef cppclass IsotopeDistribution:        

        IsotopeDistribution() nogil except +
        IsotopeDistribution(IsotopeDistribution) nogil except + # wrap-ignore

        # overwrites the container which holds the distribution using @p distribution
        void set(libcpp_vector[ Peak1D ]& distribution) nogil except +

        # returns the container which holds the distribution
        libcpp_vector[ Peak1D ]& getContainer() nogil except +

        # returns the maximal weight isotope which is stored in the distribution
        Size getMax() nogil except +

        # returns the minimal weight isotope which is stored in the distribution
        Size getMin() nogil except +

        # returns the size of the distribution which is the number of isotopes in the distribution
        Size size() nogil except +

        # clears the distribution and resets max isotope to 0
        void clear() nogil except +

        # Estimate Peptide Isotopedistribution from weight and number of isotopes that should be reported
        #   Implementation using the averagine model proposed by Senko et al. in

        # Estimate Isotopedistribution from weight, average composition, and number of isotopes that should be reported


        # renormalizes the sum of the probabilities of the isotopes to 1
        void renormalize() nogil except +

        # Trims the right side of the isotope distribution to isotopes with a significant contribution.
        void trimRight(double cutoff) nogil except +

        # Trims the left side of the isotope distribution to isotopes with a significant contribution.
        void trimLeft(double cutoff) nogil except +
        
        void merge(double, double) nogil except +


cdef extern from "<OpenMS/CHEMISTRY/ISOTOPEDISTRIBUTION/IsotopePatternGenerator.h>" namespace "OpenMS":
    cdef cppclass IsotopePatternGenerator:

         # wrap-ignore
         # ABSTRACT class
         # no-pxd-import
         IsotopePatternGenerator() 
         IsotopePatternGenerator(double probability_cutoff) nogil except + 
         IsotopePatternGenerator(IsotopeDistribution) nogil except + # wrap-ignore
         # virtual void run(EmpiricalFormula&) = 0; # wrap-ignore



cdef extern from "<OpenMS/CHEMISTRY/ISOTOPEDISTRIBUTION/CoarseIsotopeDistribution.h>" namespace "OpenMS":
    cdef cppclass CoarseIsotopeDistribution(IsotopePatternGenerator):
        # wrap-inherits:
        #  IsotopePatternGenerator

        CoarseIsotopeDistribution() nogil except + 
        CoarseIsotopeDistribution(Size max_isotope) nogil except +
        CoarseIsotopeDistribution(IsotopeDistribution) nogil except + # wrap-ignore

        void run(EmpiricalFormula) nogil except +

        # Estimate peptide IsotopeDistribution from average weight and exact number of sulfurs
        void estimateFromPeptideWeightAndS(double average_weight, UInt S);
        
        # returns the currently set maximum isotope
        Size getMaxIsotope() nogil except +
        
        #  sets the maximal isotope with @p max_isotope
        void setMaxIsotope(Size max_isotope) nogil except +

        # @brief Estimate Peptide Isotopedistribution from weight and number of isotopes that should be reported
        #   "Determination of Monoisotopic Masses and Ion Populations for Large Biomolecules from Resolved Isotopic Distributions"
        IsotopeDistribution estimateFromPeptideWeight(double average_weight) nogil except +

        # Estimate Nucleotide Isotopedistribution from weight
        IsotopeDistribution estimateFromRNAWeight(double average_weight) nogil except +

        # Estimate Nucleotide Isotopedistribution from weight
        IsotopeDistribution estimateFromDNAWeight(double average_weight) nogil except +

        IsotopeDistribution estimateFromWeightAndComp(double average_weight, double C, double H, double N, double O, double S, double P) nogil except +

        # Estimate IsotopeDistribution from weight, exact number of sulfurs, and average remaining composition
        IsotopeDistribution estimateFromWeightAndCompAndS(double average_weight, UInt S, double C, double H, double N, double O, double P);

        # Estimate peptide fragment IsotopeDistribution from the precursor's average weight,
        # fragment's average weight, and a set of isolated precursor isotopes.
        IsotopeDistribution estimateForFragmentFromPeptideWeight(double average_weight_precursor, double average_weight_fragment, libcpp_set[ unsigned int ]& precursor_isotopes) nogil except +

        # Estimate peptide fragment IsotopeDistribution from the precursor's average weight,
        # number of sulfurs in the precursor, fragment's average weight, number of sulfurs in the fragment,
        # and a set of isolated precursor isotopes.
        IsotopeDistribution estimateForFragmentFromPeptideWeightAndS(double average_weight_precursor, UInt S_precursor, double average_weight_fragment, UInt S_fragment, libcpp_set[ unsigned int ]& precursor_isotopes);

        # Estimate RNA fragment IsotopeDistribution from the precursor's average weight,
        # fragment's average weight, and a set of isolated precursor isotopes.
        IsotopeDistribution estimateForFragmentFromRNAWeight(double average_weight_precursor, double average_weight_fragment, libcpp_set[ unsigned int ]& precursor_isotopes) nogil except +

        # Estimate DNA fragment IsotopeDistribution from the precursor's average weight,
        # fragment's average weight, and a set of isolated precursor isotopes.
        IsotopeDistribution estimateForFragmentFromDNAWeight(double average_weight_precursor, double average_weight_fragment, libcpp_set[ unsigned int ]& precursor_isotopes) nogil except +

        # Estimate fragment IsotopeDistribution from the precursor's average weight,
        # fragment's average weight, a set of isolated precursor isotopes, and average composition
        IsotopeDistribution estimateForFragmentFromWeightAndComp(double average_weight_precursor, double average_weight_fragment, libcpp_set[ unsigned int ]& precursor_isotopes, double C, double H, double N, double O, double S, double P) nogil except +

        # Calculate isotopic distribution for a fragment molecule

        IsotopeDistribution calcFragmentIsotopeDist(IsotopeDistribution& fragment_isotope_dist, IsotopeDistribution& comp_fragment_isotope_dist, libcpp_set[ unsigned int ]& precursor_isotopes) nogil except +





        <|MERGE_RESOLUTION|>--- conflicted
+++ resolved
@@ -4,10 +4,6 @@
 from Peak1D cimport *
 from EmpiricalFormula cimport *
 
-<<<<<<< HEAD
-=======
-
->>>>>>> 011d3114
 cdef extern from "<OpenMS/CHEMISTRY/ISOTOPEDISTRIBUTION/IsotopeDistribution.h>" namespace "OpenMS":
 
     cdef cppclass IsotopeDistribution:        
