from Types cimport *
from libcpp.vector cimport vector as libcpp_vector
from MRMTransitionGroup cimport *
from MRMFeature cimport *
from MSExperiment cimport *
from MSSpectrum cimport *
from MSChromatogram cimport *
from ChromatogramPeak cimport *
from SignalToNoiseEstimatorMedian cimport *
from SavitzkyGolayFilter cimport *
from GaussFilter cimport *
from LinearResampler cimport *
from PeakPickerHiRes cimport *

cdef extern from "<OpenMS/ANALYSIS/OPENSWATH/MRMTransitionGroupPicker.h>" namespace "OpenMS":
    
    cdef cppclass MRMTransitionGroupPicker(DefaultParamHandler) :
        # wrap-inherits:
        #  DefaultParamHandler
        MRMTransitionGroupPicker() nogil except +
        MRMTransitionGroupPicker(MRMTransitionGroupPicker) nogil except + #wrap-ignore

<<<<<<< HEAD
        void pickTransitionGroup(MRMTransitionGroup[MSSpectrum[ChromatogramPeak], LightTransition] transition_group) nogil except +
        void pickTransitionGroup(MRMTransitionGroup[MSSpectrum[ChromatogramPeak], ReactionMonitoringTransition] transition_group) nogil except +


        MRMFeature createMRMFeature(MRMTransitionGroup[ MSSpectrum[ChromatogramPeak], LightTransition] transition_group,
                                    libcpp_vector[ MSSpectrum[ChromatogramPeak] ] & picked_chroms,
                                    const int chr_idx,
                                    const int peak_idx) nogil except +

        void remove_overlapping_features(libcpp_vector[ MSSpectrum[ChromatogramPeak] ] & picked_chroms, 
                                         double best_left, 
                                         double best_right) nogil except +

        void findLargestPeak(libcpp_vector[ MSSpectrum[ChromatogramPeak] ] & picked_chroms, int & chr_idx, int & peak_idx) nogil except +
=======
        # TEMPLATE # void pickTransitionGroup(MRMTransitionGroup[ SpectrumT, TransitionT ] & transition_group) nogil except +
        # TEMPLATE # MRMFeature createMRMFeature(MRMTransitionGroup[ SpectrumT, TransitionT ] & transition_group, libcpp_vector[ SpectrumT ] & picked_chroms, int & chr_idx, int & peak_idx) nogil except +
        # TEMPLATE # void remove_overlapping_features(libcpp_vector[ SpectrumT ] & picked_chroms, double best_left, double best_right) nogil except +
        void findLargestPeak(libcpp_vector[ MSChromatogram[ChromatogramPeak] ] & picked_chroms, int & chr_idx, int & peak_idx) nogil except +
>>>>>>> 6a301191
<|MERGE_RESOLUTION|>--- conflicted
+++ resolved
@@ -20,24 +20,17 @@
         MRMTransitionGroupPicker() nogil except +
         MRMTransitionGroupPicker(MRMTransitionGroupPicker) nogil except + #wrap-ignore
 
-<<<<<<< HEAD
-        void pickTransitionGroup(MRMTransitionGroup[MSSpectrum[ChromatogramPeak], LightTransition] transition_group) nogil except +
-        void pickTransitionGroup(MRMTransitionGroup[MSSpectrum[ChromatogramPeak], ReactionMonitoringTransition] transition_group) nogil except +
+        void pickTransitionGroup(MRMTransitionGroup[MSChromatogram[ChromatogramPeak], LightTransition] transition_group) nogil except +
+        void pickTransitionGroup(MRMTransitionGroup[MSChromatogram[ChromatogramPeak], ReactionMonitoringTransition] transition_group) nogil except +
 
 
-        MRMFeature createMRMFeature(MRMTransitionGroup[ MSSpectrum[ChromatogramPeak], LightTransition] transition_group,
-                                    libcpp_vector[ MSSpectrum[ChromatogramPeak] ] & picked_chroms,
+        MRMFeature createMRMFeature(MRMTransitionGroup[ MSChromatogram[ChromatogramPeak], LightTransition] transition_group,
+                                    libcpp_vector[ MSChromatogram[ChromatogramPeak] ] & picked_chroms,
                                     const int chr_idx,
                                     const int peak_idx) nogil except +
 
-        void remove_overlapping_features(libcpp_vector[ MSSpectrum[ChromatogramPeak] ] & picked_chroms, 
+        void remove_overlapping_features(libcpp_vector[ MSChromatogram[ChromatogramPeak] ] & picked_chroms, 
                                          double best_left, 
                                          double best_right) nogil except +
 
-        void findLargestPeak(libcpp_vector[ MSSpectrum[ChromatogramPeak] ] & picked_chroms, int & chr_idx, int & peak_idx) nogil except +
-=======
-        # TEMPLATE # void pickTransitionGroup(MRMTransitionGroup[ SpectrumT, TransitionT ] & transition_group) nogil except +
-        # TEMPLATE # MRMFeature createMRMFeature(MRMTransitionGroup[ SpectrumT, TransitionT ] & transition_group, libcpp_vector[ SpectrumT ] & picked_chroms, int & chr_idx, int & peak_idx) nogil except +
-        # TEMPLATE # void remove_overlapping_features(libcpp_vector[ SpectrumT ] & picked_chroms, double best_left, double best_right) nogil except +
         void findLargestPeak(libcpp_vector[ MSChromatogram[ChromatogramPeak] ] & picked_chroms, int & chr_idx, int & peak_idx) nogil except +
->>>>>>> 6a301191
