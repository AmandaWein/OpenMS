// --------------------------------------------------------------------------
//                   OpenMS -- Open-Source Mass Spectrometry
// --------------------------------------------------------------------------
// Copyright The OpenMS Team -- Eberhard Karls University Tuebingen,
// ETH Zurich, and Freie Universitaet Berlin 2002-2017.
//
// This software is released under a three-clause BSD license:
//  * Redistributions of source code must retain the above copyright
//    notice, this list of conditions and the following disclaimer.
//  * Redistributions in binary form must reproduce the above copyright
//    notice, this list of conditions and the following disclaimer in the
//    documentation and/or other materials provided with the distribution.
//  * Neither the name of any author or any participating institution
//    may be used to endorse or promote products derived from this software
//    without specific prior written permission.
// For a full list of authors, refer to the file AUTHORS.
// --------------------------------------------------------------------------
// THIS SOFTWARE IS PROVIDED BY THE COPYRIGHT HOLDERS AND CONTRIBUTORS "AS IS"
// AND ANY EXPRESS OR IMPLIED WARRANTIES, INCLUDING, BUT NOT LIMITED TO, THE
// IMPLIED WARRANTIES OF MERCHANTABILITY AND FITNESS FOR A PARTICULAR PURPOSE
// ARE DISCLAIMED. IN NO EVENT SHALL ANY OF THE AUTHORS OR THE CONTRIBUTING
// INSTITUTIONS BE LIABLE FOR ANY DIRECT, INDIRECT, INCIDENTAL, SPECIAL,
// EXEMPLARY, OR CONSEQUENTIAL DAMAGES (INCLUDING, BUT NOT LIMITED TO,
// PROCUREMENT OF SUBSTITUTE GOODS OR SERVICES; LOSS OF USE, DATA, OR PROFITS;
// OR BUSINESS INTERRUPTION) HOWEVER CAUSED AND ON ANY THEORY OF LIABILITY,
// WHETHER IN CONTRACT, STRICT LIABILITY, OR TORT (INCLUDING NEGLIGENCE OR
// OTHERWISE) ARISING IN ANY WAY OUT OF THE USE OF THIS SOFTWARE, EVEN IF
// ADVISED OF THE POSSIBILITY OF SUCH DAMAGE.
//
// --------------------------------------------------------------------------
// $Maintainer: Chris Bielow $
// $Authors: Andreas Bertsch, Chris Bielow, Knut Reinert $
// --------------------------------------------------------------------------

#include <OpenMS/APPLICATIONS/TOPPBase.h>

#include <OpenMS/ANALYSIS/ID/PeptideIndexing.h>
<<<<<<< HEAD
#include <OpenMS/DATASTRUCTURES/ListUtils.h>
=======
>>>>>>> a555a50b
#include <OpenMS/FORMAT/IdXMLFile.h>
#include <OpenMS/FORMAT/FileHandler.h>
#include <OpenMS/METADATA/PeptideIdentification.h>
#include <OpenMS/METADATA/ProteinIdentification.h>
#include <OpenMS/SYSTEM/File.h>

using namespace OpenMS;

//-------------------------------------------------------------
//Doxygen docu
//-------------------------------------------------------------

/**
  @page TOPP_PeptideIndexer PeptideIndexer

  @brief Refreshes the protein references for all peptide hits from an idXML file and adds target/decoy information.

<CENTER>
    <table>
        <tr>
            <td ALIGN = "center" BGCOLOR="#EBEBEB"> pot. predecessor tools </td>
            <td VALIGN="middle" ROWSPAN=2> \f$ \longrightarrow \f$ PeptideIndexer \f$ \longrightarrow \f$</td>
            <td ALIGN = "center" BGCOLOR="#EBEBEB"> pot. successor tools </td>
        </tr>
        <tr>
            <td VALIGN="middle" ALIGN = "center" ROWSPAN=1> @ref TOPP_IDFilter or @n any protein/peptide processing tool </td>
            <td VALIGN="middle" ALIGN = "center" ROWSPAN=1> @ref TOPP_FalseDiscoveryRate </td>
        </tr>
    </table>
</CENTER>

  PeptideIndexer refreshes target/decoy information and mapping of peptides to proteins.
  The target/decoy information is crucial for the @ref TOPP_FalseDiscoveryRate tool. (For FDR calculations, "target+decoy" peptide hits count as target hits.)

  PeptideIndexer allows for ambiguous amino acids (B|J|Z|X) in the protein database, but not in the peptide sequences. 
  For the latter only I/L can be treated as equivalent (see 'IL_equivalent' flag), but 'J' is not allowed.
  
  Enzyme cutting rules and partial specificity can be specified.

  Resulting protein hits appear in the order of the FASTA file, except for orphaned proteins, which will appear first with an empty target_decoy metavalue.
  Duplicate protein accessions & sequences will not raise a warning, but create multiple hits (PeptideIndexer scans over the FASTA file once for efficiency
  reasons, and thus might not see all accessions & sequences at once).

  All peptide and protein hits are annotated with target/decoy information, using the meta value "target_decoy". 
  For proteins the possible values are "target" and "decoy", depending on whether the protein accession contains the decoy pattern (parameter @p decoy_string) 
  as a suffix or prefix, respectively (see parameter @p prefix). 
  
  Peptide hits are annotated with metavalue 'protein_references', and if matched to at least one protein also with metavalue 'target_decoy'.
  The possible values for 'target_decoy' are "target", "decoy" and "target+decoy", 
  depending on whether the peptide sequence is found only in target proteins, only in decoy proteins, or in both. The metavalue is not present, if the peptide is unmatched.
  
  Runtime: PeptideIndexer is usually very fast (loading and storing the data takes the most time) and search speed can be further improved (linearly), but using more threads. 
  Avoid allowing too many (>=4) ambiguous amino acids if your database contains long stretches of 'X' (exponential search space).

  PeptideIndexer supports relative database filenames, which (when not found in the current working directory) are looked up in the directories specified
  by @p OpenMS.ini:id_db_dir (see @subpage TOPP_advanced).

  @note Currently mzIdentML (mzid) is not directly supported as an input/output format of this tool. Convert mzid files to/from idXML using @ref TOPP_IDFileConverter if necessary.

  <B>The command line parameters of this tool are:</B>
  @verbinclude TOPP_PeptideIndexer.cli
  <B>INI file documentation of this tool:</B>
  @htmlinclude TOPP_PeptideIndexer.html
*/


// We do not want this class to show up in the docu:
/// @cond TOPPCLASSES

class TOPPPeptideIndexer :
  public TOPPBase
{
public:
  TOPPPeptideIndexer() :
    TOPPBase("PeptideIndexer",
             "Refreshes the protein references for all peptide hits.")
  {
  }

protected:
  void registerOptionsAndFlags_()
  {
    registerInputFile_("in", "<file>", "", "Input idXML file containing the identifications.");
    setValidFormats_("in", ListUtils::create<String>("idXML"));
    registerInputFile_("fasta", "<file>", "", "Input sequence database in FASTA format. Non-existing relative filenames are looked up via 'OpenMS.ini:id_db_dir'", true, false, ListUtils::create<String>("skipexists"));
    setValidFormats_("fasta", ListUtils::create<String>("fasta"));
    registerOutputFile_("out", "<file>", "", "Output idXML file.");
    setValidFormats_("out", ListUtils::create<String>("idXML"));

    registerFullParam_(PeptideIndexing().getParameters());
   }

  ExitCodes main_(int, const char**)
  {
    //-------------------------------------------------------------
    // parsing parameters
    //-------------------------------------------------------------
    String in = getStringOption_("in");
    String out = getStringOption_("out");

    PeptideIndexing indexer;
    Param param = getParam_().copy("", true);
    Param param_pi = indexer.getParameters();
    param_pi.update(param, false, Log_debug); // suppress param. update message
    indexer.setParameters(param_pi);
    indexer.setLogType(this->log_type_);
    String db_name = getStringOption_("fasta");
    if (!File::readable(db_name))
    {
      String full_db_name;
      try
      {
        full_db_name = File::findDatabase(db_name);
      }
      catch (...)
      {
        printUsage_();
        return ILLEGAL_PARAMETERS;
      }
      db_name = full_db_name;
    }


    //-------------------------------------------------------------
    // reading input
    //-------------------------------------------------------------

    // we stream the Fasta file
    std::vector<ProteinIdentification> prot_ids;
    std::vector<PeptideIdentification> pep_ids;

    IdXMLFile idxmlfile;
    idxmlfile.setLogType(this->log_type_);
    idxmlfile.load(in, prot_ids, pep_ids);

    //-------------------------------------------------------------
    // calculations
    //-------------------------------------------------------------

<<<<<<< HEAD
    PeptideIndexing::ExitCodes indexer_exit = indexer.run(proteins, prot_ids,
                                                          pep_ids);
    if ((indexer_exit != PeptideIndexing::EXECUTION_OK) &&
        (indexer_exit != PeptideIndexing::PEPTIDE_IDS_EMPTY))
    {
      if (indexer_exit == PeptideIndexing::DATABASE_EMPTY)
      {
        return INPUT_FILE_EMPTY;
      }
      else if (indexer_exit == PeptideIndexing::UNEXPECTED_RESULT)
      {
        return UNEXPECTED_RESULT;
      }
      else
      {
        return UNKNOWN_ERROR;
      }
    }

=======
    FASTAContainer<TFI_File> proteins(db_name);
    PeptideIndexing::ExitCodes indexer_exit = indexer.run(proteins, prot_ids, pep_ids);
  
>>>>>>> a555a50b
    //-------------------------------------------------------------
    // calculate protein coverage
    //-------------------------------------------------------------

    if (param.getValue("write_protein_sequence").toBool())
    {
      for (Size i = 0; i < prot_ids.size(); ++i)
      {
        prot_ids[i].computeCoverage(pep_ids);
      }
    }
    //-------------------------------------------------------------
    // writing output
    //-------------------------------------------------------------
    idxmlfile.store(out, prot_ids, pep_ids);

    if (indexer_exit == PeptideIndexing::DATABASE_EMPTY)
    {
      return INPUT_FILE_EMPTY;       
    }
    else if (indexer_exit == PeptideIndexing::UNEXPECTED_RESULT)
    {
      return UNEXPECTED_RESULT;
    }
    else if ((indexer_exit != PeptideIndexing::EXECUTION_OK) &&
             (indexer_exit != PeptideIndexing::PEPTIDE_IDS_EMPTY))
    {
      return UNKNOWN_ERROR;
    }
    return EXECUTION_OK;
  }

};


int main(int argc, const char** argv)
{
  TOPPPeptideIndexer tool;
  return tool.main(argc, argv);
}

/// @endcond<|MERGE_RESOLUTION|>--- conflicted
+++ resolved
@@ -35,10 +35,6 @@
 #include <OpenMS/APPLICATIONS/TOPPBase.h>
 
 #include <OpenMS/ANALYSIS/ID/PeptideIndexing.h>
-<<<<<<< HEAD
-#include <OpenMS/DATASTRUCTURES/ListUtils.h>
-=======
->>>>>>> a555a50b
 #include <OpenMS/FORMAT/IdXMLFile.h>
 #include <OpenMS/FORMAT/FileHandler.h>
 #include <OpenMS/METADATA/PeptideIdentification.h>
@@ -178,31 +174,9 @@
     // calculations
     //-------------------------------------------------------------
 
-<<<<<<< HEAD
-    PeptideIndexing::ExitCodes indexer_exit = indexer.run(proteins, prot_ids,
-                                                          pep_ids);
-    if ((indexer_exit != PeptideIndexing::EXECUTION_OK) &&
-        (indexer_exit != PeptideIndexing::PEPTIDE_IDS_EMPTY))
-    {
-      if (indexer_exit == PeptideIndexing::DATABASE_EMPTY)
-      {
-        return INPUT_FILE_EMPTY;
-      }
-      else if (indexer_exit == PeptideIndexing::UNEXPECTED_RESULT)
-      {
-        return UNEXPECTED_RESULT;
-      }
-      else
-      {
-        return UNKNOWN_ERROR;
-      }
-    }
-
-=======
     FASTAContainer<TFI_File> proteins(db_name);
     PeptideIndexing::ExitCodes indexer_exit = indexer.run(proteins, prot_ids, pep_ids);
   
->>>>>>> a555a50b
     //-------------------------------------------------------------
     // calculate protein coverage
     //-------------------------------------------------------------
