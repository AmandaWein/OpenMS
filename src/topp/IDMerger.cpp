--- conflicted
+++ resolved
@@ -192,9 +192,8 @@
 
   void registerOptionsAndFlags_() override
   {
-<<<<<<< HEAD
     vector<String> formats = {"idXML", "oms"};
-    registerInputFileList_("in", "<files>", StringList(), "Input files to merge (all must have the same type)");
+    registerInputFileList_("in", "<files>", StringList(), "Input files separated by blanks (all must have the same type)");
     setValidFormats_("in", formats);
     registerOutputFile_("out", "<file>", "", "Output file (must have the same type as the input files)");
     setValidFormats_("out", formats);
@@ -202,17 +201,8 @@
     setValidStrings_("out_type", formats);
     registerInputFile_("add_to", "<file>", "", "Optional input file. IDs from 'in' are added to this file, but only if the (modified) peptide sequences are not present yet (considering only best hits per spectrum).", false);
     setValidFormats_("add_to", formats);
-    registerFlag_("annotate_file_origin", "Store the original filename in each protein/peptide identification (meta value: file_origin).");
-=======
-    registerInputFileList_("in", "<files>", StringList(), "Input files separated by blanks");
-    setValidFormats_("in", {"idXML"});
-    registerOutputFile_("out", "<file>", "", "Output file");
-    setValidFormats_("out", {"idXML"});
-    registerInputFile_("add_to", "<file>", "", "Optional input file. IDs from 'in' are added to this file, but only if the (modified) peptide sequences are not present yet (considering only best hits per spectrum).", false);
-    setValidFormats_("add_to", {"idXML"});
     registerStringOption_("annotate_file_origin", "<annotate>", "true", "Store the original filename in each protein/peptide identification (meta value: file_origin).", false);
     setValidStrings_("annotate_file_origin", {"true","false"});
->>>>>>> cef7d2ef
     registerFlag_("pepxml_protxml", "Merge idXML files derived from a pepXML and corresponding protXML file.\nExactly two input files are expected in this case. Not compatible with 'add_to'.");
     registerFlag_("merge_proteins_add_PSMs", "Merge all identified proteins by accession into one protein identification run but keep all the PSMs with updated links to potential new protein ID#s. Not compatible with 'add_to'.");
   }
