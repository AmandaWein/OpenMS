--- conflicted
+++ resolved
@@ -70,6 +70,8 @@
                                         ${GLPK_INCLUDE_DIRS}
                                         ${ZLIB_INCLUDE_DIRS}
                                         ${BZIP2_INCLUDE_DIR}
+                                        ${EIGEN3_INCLUDE_DIR}
+                                        ${_WM5_INCLUDE_DIR}
                                         ${OpenSwathAlgo_INCLUDE_DIRECTORIES}
                                         ${CONTRIB_INCLUDE_DIR})
 
@@ -78,27 +80,9 @@
                                         ${PROJECT_BINARY_DIR}/include)
 
 # Expose OpenMS's public includes (including transitive dependencies)
-<<<<<<< HEAD
-set(OPENMS_INCLUDE_DIRECTORIES ${PROJECT_SOURCE_DIR}/include
-                               ${PROJECT_BINARY_DIR}/include
-                               ${QT_INCLUDES}
-                               ${GSL_INCLUDE_DIRS}
-                               ${Boost_INCLUDE_DIRS}
-                               ${SEQAN_INCLUDE_DIRS}
-                               ${LIBSVM_INCLUDE_DIRS}
-                               ${GLPK_INCLUDE_DIRS}
-                               ${ZLIB_INCLUDE_DIRS}
-                               ${BZIP2_INCLUDE_DIR}
-                               ${EIGEN3_INCLUDE_DIR}
-                               ${_WM5_INCLUDE_DIR}
-                               ${OPENSWATHALGO_INCLUDE_DIRECTORIES}
-                               ${CONTRIB_INCLUDE_DIR}
-    CACHE INTERNAL "OpenMS include directories" FORCE)
-=======
 set(OpenMS_INCLUDE_DIRECTORIES ${OpenMS_INTERNAL_INCLUDE_DIRECTORIES}
                                ${OpenMS_EXTERNAL_INCLUDE_DIRECTORIES}
                                CACHE INTERNAL "OpenMS include directories" FORCE)
->>>>>>> d5099bf3
 
 # add OpenMS include directories
 include_directories(${OpenMS_INTERNAL_INCLUDE_DIRECTORIES})
