// --------------------------------------------------------------------------
//                   OpenMS -- Open-Source Mass Spectrometry
// --------------------------------------------------------------------------
// Copyright The OpenMS Team -- Eberhard Karls University Tuebingen,
// ETH Zurich, and Freie Universitaet Berlin 2002-2022.
//
// This software is released under a three-clause BSD license:
//  * Redistributions of source code must retain the above copyright
//    notice, this list of conditions and the following disclaimer.
//  * Redistributions in binary form must reproduce the above copyright
//    notice, this list of conditions and the following disclaimer in the
//    documentation and/or other materials provided with the distribution.
//  * Neither the name of any author or any participating institution
//    may be used to endorse or promote products derived from this software
//    without specific prior written permission.
// For a full list of authors, refer to the file AUTHORS.
// --------------------------------------------------------------------------
// THIS SOFTWARE IS PROVIDED BY THE COPYRIGHT HOLDERS AND CONTRIBUTORS "AS IS"
// AND ANY EXPRESS OR IMPLIED WARRANTIES, INCLUDING, BUT NOT LIMITED TO, THE
// IMPLIED WARRANTIES OF MERCHANTABILITY AND FITNESS FOR A PARTICULAR PURPOSE
// ARE DISCLAIMED. IN NO EVENT SHALL ANY OF THE AUTHORS OR THE CONTRIBUTING
// INSTITUTIONS BE LIABLE FOR ANY DIRECT, INDIRECT, INCIDENTAL, SPECIAL,
// EXEMPLARY, OR CONSEQUENTIAL DAMAGES (INCLUDING, BUT NOT LIMITED TO,
// PROCUREMENT OF SUBSTITUTE GOODS OR SERVICES; LOSS OF USE, DATA, OR PROFITS;
// OR BUSINESS INTERRUPTION) HOWEVER CAUSED AND ON ANY THEORY OF LIABILITY,
// WHETHER IN CONTRACT, STRICT LIABILITY, OR TORT (INCLUDING NEGLIGENCE OR
// OTHERWISE) ARISING IN ANY WAY OUT OF THE USE OF THIS SOFTWARE, EVEN IF
// ADVISED OF THE POSSIBILITY OF SUCH DAMAGE.
//
// --------------------------------------------------------------------------
// $Maintainer: Timo Sachsenberg$
// $Authors: Immanuel Luhn, Leon Kuchenbecker$
// --------------------------------------------------------------------------

#include <OpenMS/ANALYSIS/ID/IDRipper.h>
#include <OpenMS/CONCEPT/LogStream.h>
#include <OpenMS/CONCEPT/Constants.h>

#include <QDir>
#include <array>
#include <unordered_set>

using namespace std;

namespace OpenMS
{

  const std::array<std::string, IDRipper::SIZE_OF_ORIGIN_ANNOTATION_FORMAT> IDRipper::names_of_OriginAnnotationFormat = {"file_origin", "map_index", Constants::UserParam::ID_MERGE_INDEX, "unknown"};

  IDRipper::IDRipper() :
    DefaultParamHandler("IDRipper")
  {
  }

  IDRipper::IDRipper(const IDRipper& cp) = default;

  IDRipper::~IDRipper() = default;

  IDRipper& IDRipper::operator=(const IDRipper& rhs) = default;

  IDRipper::IdentificationRuns::IdentificationRuns(const vector<ProteinIdentification>& prot_ids)
  {
    // build index_ map that maps the identifiers in prot_ids to indices 0,1,...
    for (const auto& prot_id : prot_ids)
    {
      String id_run_id = prot_id.getIdentifier();
      if (this->index_map.find(id_run_id) != this->index_map.end())
      {
        throw Exception::InvalidValue(__FILE__, __LINE__, OPENMS_PRETTY_FUNCTION, "IdentificationRun IDs are not unique!", id_run_id);
      }
      UInt idx = this->index_map.size();
      this->index_map[id_run_id] = idx;
      const DataValue& mv_spectra_data = prot_id.getMetaValue("spectra_data");
      spectra_data.push_back(mv_spectra_data.isEmpty() ? StringList() : mv_spectra_data.toStringList());
    }
  }

  bool IDRipper::RipFileIdentifierIdxComparator::operator()(const RipFileIdentifier& left, const RipFileIdentifier& right) const
  {
    return std::tie(left.ident_run_idx, left.file_origin_idx)
      < std::tie(right.ident_run_idx, right.file_origin_idx);
  }

  // Identify the output file name features associated via spectra_data or file_origin
  IDRipper::RipFileIdentifier::RipFileIdentifier(const IDRipper::IdentificationRuns& id_runs, const PeptideIdentification& pep_id, const map<String, UInt>& file_origin_map, const IDRipper::OriginAnnotationFormat origin_annotation_fmt, bool split_ident_runs)
  {
      try
      {
          // Numerical identifier of the Identification Run
          this->ident_run_idx   = id_runs.index_map.at(pep_id.getIdentifier());

          // Numerical identifier of the PeptideIdentification origin
          this->file_origin_idx = (origin_annotation_fmt == MAP_INDEX || origin_annotation_fmt == ID_MERGE_INDEX)
              ? pep_id.getMetaValue(names_of_OriginAnnotationFormat[origin_annotation_fmt]).toString().toInt()
              : file_origin_map.at(pep_id.getMetaValue("file_origin").toString());

          // Store the origin full name
          this->origin_fullname = (origin_annotation_fmt == MAP_INDEX || origin_annotation_fmt == ID_MERGE_INDEX)
              ? id_runs.spectra_data.at(this->ident_run_idx).at(this->file_origin_idx)
              : pep_id.getMetaValue("file_origin").toString();

          // Extract the basename, used for output files when --numeric_filenames is not set
          this->out_basename = QFileInfo(this->origin_fullname.toQString()).completeBaseName().toStdString();

          // Drop the identification run identifier if we're not splitting by identification runs
          if (!split_ident_runs)
              this->ident_run_idx = -1u;
      }
      catch (const std::out_of_range& e)
      {
          throw Exception::ParseError(__FILE__, __LINE__, OPENMS_PRETTY_FUNCTION, "input file",
                  "Failed to identify corresponding spectra_data element for PeptideIdentification element.");
      }
  }

  UInt IDRipper::RipFileIdentifier::getIdentRunIdx() const
  {
    return ident_run_idx;
  }

  UInt IDRipper::RipFileIdentifier::getFileOriginIdx() const
  {
    return file_origin_idx;
  }

  const String & IDRipper::RipFileIdentifier::getOriginFullname() const
  {
    return origin_fullname;
  }

  const String & IDRipper::RipFileIdentifier::getOutputBasename() const
  {
    return out_basename;
  }

  const std::vector<ProteinIdentification> & IDRipper::RipFileContent::getProteinIdentifications()
  {
    return prot_idents;
  }

  const std::vector<PeptideIdentification> & IDRipper::RipFileContent::getPeptideIdentifications()
  {
    return pep_idents;
  }

  bool IDRipper::registerBasename_(map<String, pair<UInt, UInt> >& basename_to_numeric, const IDRipper::RipFileIdentifier& rfi)
  {
      auto it = basename_to_numeric.find(rfi.out_basename);
      auto p  = make_pair(rfi.ident_run_idx, rfi.file_origin_idx);

      // If we have not seen this basename before, store it in the map
      if (it == basename_to_numeric.end())
      {
          basename_to_numeric[rfi.out_basename] = p;
          return true;
      }
      // Otherwise, check if we save it in the context of the same IdentificationRun and potentially spectra_data position
      return it->second == p;
  }

  void IDRipper::rip(
          RipFileMap& ripped,
          vector<ProteinIdentification>& proteins,
          vector<PeptideIdentification>& peptides,
          bool numeric_filenames,
          bool split_ident_runs)
  {
    // Detect file format w.r.t. origin annotation
    map<String, UInt> file_origin_map;
    IDRipper::OriginAnnotationFormat origin_annotation_fmt = detectOriginAnnotationFormat_(file_origin_map, peptides);

    if (origin_annotation_fmt == UNKNOWN_OAF)
    {
      throw Exception::ParseError(__FILE__, __LINE__, OPENMS_PRETTY_FUNCTION, "input file",
        "Unable to detect origin annotation format of provided input file.");
    }

    OPENMS_LOG_DEBUG << "Detected file origin annotation format: " << names_of_OriginAnnotationFormat[origin_annotation_fmt] << std::endl;

    // Build identifier index
    const IdentificationRuns id_runs = IdentificationRuns(proteins);

    // Collect a unique set of representative protein hits. One per accession. Looks at all runs and removes the file origin
    unordered_map<String, const ProteinHit*> acc2protein_hits;
    for (ProteinIdentification& prot : proteins)
    {
      prot.removeMetaValue(names_of_OriginAnnotationFormat[origin_annotation_fmt]);
      const vector<ProteinHit>& protein_hits  = prot.getHits();
      for (const auto& ph : protein_hits)
      {
        acc2protein_hits[ph.getAccession()] = &ph;
      }
    }

    size_t protein_identifier_not_found{};

    map<String, pair<UInt, UInt> > basename_to_numeric;

    // map run identifier to protein accessions that were already added
    map<IDRipper::RipFileIdentifier, unordered_map<String, unordered_set<String>>, RipFileIdentifierIdxComparator> ripped_prot_map;

    //store protein and peptides identifications for each file origin
    for (PeptideIdentification& pep : peptides)
    {
      // Build the output file identifier
      const IDRipper::RipFileIdentifier rfi(id_runs, pep, file_origin_map, origin_annotation_fmt, split_ident_runs);

      // If we are inferring the output file names from the spectra_data or
      // file_origin, make sure they are unique
      if (!numeric_filenames && !registerBasename_(basename_to_numeric, rfi))
      {
          throw Exception::Precondition(__FILE__, __LINE__, OPENMS_PRETTY_FUNCTION,
          "Autodetected output file names are not unique. Use -numeric_filenames.");
      }
      
      // remove file origin annotation
      pep.removeMetaValue(names_of_OriginAnnotationFormat[origin_annotation_fmt]);

      // get peptide hits (PSMs) for each peptide identification (spectrum)
      const vector<PeptideHit>& peptide_hits = pep.getHits();
      if (peptide_hits.empty())
      {
        continue;
      }
      // collect all protein accessions that are stored in the peptide hits
      set<String> protein_accessions = getProteinAccessions_(peptide_hits);
      if (protein_accessions.empty())
      {
        OPENMS_LOG_WARN << "Peptide hits with empty protein accession." << std::endl;
        continue;
      }

      // returns all protein hits that are associated with the accessions of current peptide hits
      vector<ProteinHit> proteins_of_accessions;
      getProteinHits_(proteins_of_accessions, acc2protein_hits, protein_accessions);
      if (proteins_of_accessions.empty())
      {
        OPENMS_LOG_WARN << "No proteins found for given accessions." << std::endl;
        continue;
      }

      // search for the protein identification of the peptide identification
      int prot_ident_index = getProteinIdentification_(pep, id_runs);
      if (prot_ident_index == -1)
      {
        ++protein_identifier_not_found;
        OPENMS_LOG_WARN << "Run identifier: " << pep.getIdentifier() << " was not found in protein identification runs." << std::endl;
        continue;
      }

<<<<<<< HEAD
        for (auto& protein : prot_tmp)
        {
          // ProteinIdentification is already there, just add protein hits
          if (prot_ident.getIdentifier().compare(protein.getIdentifier()) == 0)
          {
            for (const ProteinHit& prot : protein2accessions)
            {
              protein.insertHit(prot);
            }
            flag = false;
            break;
          }
        }
        // if it was not found
        if (flag)
        {
          prot_ident.setHits(protein2accessions);
          prot_tmp.push_back(prot_ident);
=======
      const ProteinIdentification& merged_protein_id_run = proteins[prot_ident_index]; // protein identification run in the merged file
      const String& merged_prot_identifier = merged_protein_id_run.getIdentifier();        // protein identification run identifier in merged file
    
      if (RipFileMap::iterator it = ripped.find(rfi); it == ripped.end())
      { // file identifier does not exist yet. We need to create it.
        OPENMS_LOG_INFO << "Creating entry for file identifier:\n" 
                        << "File origin: " << rfi.getOriginFullname() << "\n"
                        // << "Identification run index: " << rfi.getIdentRunIdx() << "\n" // not set here?
                        << "Basename: " << rfi.getOutputBasename() << "\n"
                        << "Merged identification file run identifier: " << merged_prot_identifier << "\n"
                        << std::endl;
        // create the protein run but only set the protein hits that are needed for the current peptide identification
        ProteinIdentification p;
        p.copyMetaDataOnly(merged_protein_id_run);
        p.setHits(proteins_of_accessions); // TODO: what about protein groups?
        for (const ProteinHit& prot : proteins_of_accessions)
        { // register protein so we don't add it twice          
          const String& acc = prot.getAccession();
          ripped_prot_map[rfi][merged_prot_identifier].insert(acc);
>>>>>>> bd80745e
        }

        vector<ProteinIdentification> protein_idents;
        protein_idents.push_back(std::move(p));

        //create new peptide identification
        vector<PeptideIdentification> peptide_idents;
        peptide_idents.push_back(pep);

        //create and insert new map entry
        ripped.insert(make_pair(rfi, RipFileContent(protein_idents, peptide_idents)));
      }    
      else
      { // if file identifier already exists we attach
        // query all protein identification runs for file identifier in the Ripped data structure
        vector<ProteinIdentification>& ripped_protein_id_runs = it->second.prot_idents;

        bool ripped_protein_identifier_exists{false};

        for (auto& ripped_protein_id_run : ripped_protein_id_runs)
        { // for all protein identification runs associated with the current file identifier...
          const String& ripped_prot_identifier = ripped_protein_id_run.getIdentifier();
          if (merged_prot_identifier == ripped_prot_identifier)
          { // protein identification run already exists in ripped map. just add protein hits if not already present            
            for (const ProteinHit& prot : proteins_of_accessions)
            {               
              // check if protein has already been added              
              const String& acc = prot.getAccession();
              auto& acc_set = ripped_prot_map[rfi][merged_prot_identifier];
              if (auto ri = acc_set.find(acc); ri == acc_set.end())
              { // only add protein once to the run identifier
                ripped_protein_id_run.insertHit(prot);
                acc_set.insert(acc);
                #ifdef DEBUG_IDRIPPER
                  std::cout << "ripped/merged identifier: " << ripped_prot_identifier << " " << prot << std::endl;
                #endif
              }                
            }
            ripped_protein_identifier_exists = true;
            break;
          }
        }

        // file identifier exists but not the protein identification run identifier -  we did not add anything so far to it
        if (!ripped_protein_identifier_exists) 
        {    
          ProteinIdentification p;
          p.copyMetaDataOnly(merged_protein_id_run);

          for (const ProteinHit& prot : proteins_of_accessions)
          {              
            // check if protein has already been added
            const String& acc = prot.getAccession();
             auto& acc_set = ripped_prot_map[rfi][merged_prot_identifier];
            if (auto ri = acc_set.find(acc); ri == acc_set.end())
            { // only add protein once to the run identifier
              p.insertHit(prot);;
              acc_set.insert(acc);
              #ifdef DEBUG_IDRIPPER
                std::cout << "ripped/merged identifier: " << ripped_prot_identifier << " " << prot << std::endl;
              #endif
            }                
          }
          ripped_protein_id_runs.push_back(std::move(p));
        }

        // add current peptide identification
        vector<PeptideIdentification>& ripped_pep = it->second.pep_idents;
        ripped_pep.push_back(pep);
      }
    }

    // Reduce the spectra data string list if that's what we ripped by
    if (origin_annotation_fmt == MAP_INDEX || origin_annotation_fmt == ID_MERGE_INDEX)
    {
      RipFileMap::iterator it;
      for (it = ripped.begin(); it != ripped.end(); ++it)
      {
        const RipFileIdentifier& rfi = it->first;
        RipFileContent& rfc = it->second;

        for (ProteinIdentification& prot_id : rfc.prot_idents)
        {
          StringList old_list;
          prot_id.getPrimaryMSRunPath(old_list);
          StringList new_list;
          new_list.push_back(rfi.origin_fullname);
          prot_id.setPrimaryMSRunPath(new_list);
        }
      }
    }
    if (protein_identifier_not_found > 0)
    {
      OPENMS_LOG_ERROR << "Some protein identification runs referenced in peptide identifications were not found." << std::endl;
    }
  }

  void IDRipper::rip(
            std::vector<RipFileIdentifier> & rfis,
            std::vector<RipFileContent> & rfcs,
            std::vector<ProteinIdentification> & proteins,
            std::vector<PeptideIdentification> & peptides,
            bool numeric_filenames,
            bool split_ident_runs)
  {
      RipFileMap rfm;
      this->rip(rfm, proteins, peptides, numeric_filenames, split_ident_runs);

      rfis.clear();
      rfcs.clear();
      for (auto& map : rfm)
      {
          rfis.push_back(map.first);
          rfcs.push_back(map.second);
      }
  }


bool IDRipper::setOriginAnnotationMode_(short& mode, short const new_value)
{
  if (mode != -1 && mode != new_value)
  {
    return false;
  }
  mode = new_value;
  return true;
}

IDRipper::OriginAnnotationFormat IDRipper::detectOriginAnnotationFormat_(map<String, UInt>& file_origin_map, const std::vector<PeptideIdentification>& peptide_idents)
  {
    // In case we observe 'file_origin' meta values, we assign an index to every unique meta value
    file_origin_map.clear();

    short mode = -1;
    for (const auto& pep_id : peptide_idents)
    {
      bool mode_identified = false;
      for (size_t i = 0; i < SIZE_OF_ORIGIN_ANNOTATION_FORMAT; ++i)
      {
        if (pep_id.metaValueExists(names_of_OriginAnnotationFormat[i]))
        {
          // Different mode identified for same or different peptide
          if (mode_identified || !setOriginAnnotationMode_(mode, i))
          {
            return UNKNOWN_OAF;
          }
          else
          {
            mode_identified = true;
          }

          if (i == 0) // names_of_OriginAnnotationFormat[0] == "file_origin"
          {
            const String& file_origin = pep_id.getMetaValue("file_origin");
            // Did we already assign an index to this file_origin?
            if (file_origin_map.find(file_origin) == file_origin_map.end())
            {
              // If not, assign a new unique index
              size_t cur_size = file_origin_map.size();
              file_origin_map[file_origin] = cur_size;
            }
          }
        }
      }
      if (!mode_identified)
      {
        return UNKNOWN_OAF;
      }
    }
    if (mode == -1)
    {
      return UNKNOWN_OAF;
    }
    else
    {
      return static_cast<IDRipper::OriginAnnotationFormat>(mode);
    }
  }

  void IDRipper::getProteinHits_(vector<ProteinHit>& result, const unordered_map<String, const ProteinHit*>& acc2protein_hits, const set<String>& protein_accessions)
  {
    for (const String& s : protein_accessions)
    {
      if (auto it = acc2protein_hits.find(s); it != acc2protein_hits.end())
      {
        const ProteinHit* prot_ptr = it->second;
        result.push_back(*prot_ptr);
      }
    }
  }

  std::set<String> IDRipper::getProteinAccessions_(const vector<PeptideHit>& peptide_hits)
  {
    std::set<String> accession_set;
    for (const PeptideHit& it : peptide_hits)
    {
      std::set<String> protein_accessions = it.extractProteinAccessionsSet();
      accession_set.insert(make_move_iterator(protein_accessions.begin()), make_move_iterator(protein_accessions.end()));
    }
    return accession_set;
  }

  int IDRipper::getProteinIdentification_(const PeptideIdentification& pep_ident, const IdentificationRuns& id_runs)
  {
    const String& identifier = pep_ident.getIdentifier();
    if (auto it = id_runs.index_map.find(identifier); it != id_runs.index_map.end())
    {
      return it->second;
    }
    return -1;
  }

} // namespace OpenMS<|MERGE_RESOLUTION|>--- conflicted
+++ resolved
@@ -248,26 +248,6 @@
         continue;
       }
 
-<<<<<<< HEAD
-        for (auto& protein : prot_tmp)
-        {
-          // ProteinIdentification is already there, just add protein hits
-          if (prot_ident.getIdentifier().compare(protein.getIdentifier()) == 0)
-          {
-            for (const ProteinHit& prot : protein2accessions)
-            {
-              protein.insertHit(prot);
-            }
-            flag = false;
-            break;
-          }
-        }
-        // if it was not found
-        if (flag)
-        {
-          prot_ident.setHits(protein2accessions);
-          prot_tmp.push_back(prot_ident);
-=======
       const ProteinIdentification& merged_protein_id_run = proteins[prot_ident_index]; // protein identification run in the merged file
       const String& merged_prot_identifier = merged_protein_id_run.getIdentifier();        // protein identification run identifier in merged file
     
@@ -287,7 +267,6 @@
         { // register protein so we don't add it twice          
           const String& acc = prot.getAccession();
           ripped_prot_map[rfi][merged_prot_identifier].insert(acc);
->>>>>>> bd80745e
         }
 
         vector<ProteinIdentification> protein_idents;
