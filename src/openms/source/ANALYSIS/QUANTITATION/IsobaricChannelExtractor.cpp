// --------------------------------------------------------------------------
//                   OpenMS -- Open-Source Mass Spectrometry
// --------------------------------------------------------------------------
// Copyright The OpenMS Team -- Eberhard Karls University Tuebingen,
// ETH Zurich, and Freie Universitaet Berlin 2002-2020.
//
// This software is released under a three-clause BSD license:
//  * Redistributions of source code must retain the above copyright
//    notice, this list of conditions and the following disclaimer.
//  * Redistributions in binary form must reproduce the above copyright
//    notice, this list of conditions and the following disclaimer in the
//    documentation and/or other materials provided with the distribution.
//  * Neither the name of any author or any participating institution
//    may be used to endorse or promote products derived from this software
//    without specific prior written permission.
// For a full list of authors, refer to the file AUTHORS.
// --------------------------------------------------------------------------
// THIS SOFTWARE IS PROVIDED BY THE COPYRIGHT HOLDERS AND CONTRIBUTORS "AS IS"
// AND ANY EXPRESS OR IMPLIED WARRANTIES, INCLUDING, BUT NOT LIMITED TO, THE
// IMPLIED WARRANTIES OF MERCHANTABILITY AND FITNESS FOR A PARTICULAR PURPOSE
// ARE DISCLAIMED. IN NO EVENT SHALL ANY OF THE AUTHORS OR THE CONTRIBUTING
// INSTITUTIONS BE LIABLE FOR ANY DIRECT, INDIRECT, INCIDENTAL, SPECIAL,
// EXEMPLARY, OR CONSEQUENTIAL DAMAGES (INCLUDING, BUT NOT LIMITED TO,
// PROCUREMENT OF SUBSTITUTE GOODS OR SERVICES; LOSS OF USE, DATA, OR PROFITS;
// OR BUSINESS INTERRUPTION) HOWEVER CAUSED AND ON ANY THEORY OF LIABILITY,
// WHETHER IN CONTRACT, STRICT LIABILITY, OR TORT (INCLUDING NEGLIGENCE OR
// OTHERWISE) ARISING IN ANY WAY OUT OF THE USE OF THIS SOFTWARE, EVEN IF
// ADVISED OF THE POSSIBILITY OF SUCH DAMAGE.
//
// --------------------------------------------------------------------------
// $Maintainer: Chris Bielow $
// $Authors: Stephan Aiche, Chris Bielow $
// --------------------------------------------------------------------------

#include <OpenMS/ANALYSIS/QUANTITATION/IsobaricChannelExtractor.h>
#include <OpenMS/ANALYSIS/QUANTITATION/IsobaricQuantitationMethod.h>

#include <OpenMS/ANALYSIS/QUANTITATION/TMTTenPlexQuantitationMethod.h>
#include <OpenMS/ANALYSIS/QUANTITATION/TMTElevenPlexQuantitationMethod.h>
#include <OpenMS/CONCEPT/LogStream.h>
#include <OpenMS/KERNEL/RangeUtils.h>
#include <OpenMS/KERNEL/ConsensusFeature.h>
#include <OpenMS/KERNEL/ConsensusMap.h>
#include <OpenMS/MATH/STATISTICS/StatisticFunctions.h>

// #define ISOBARIC_CHANNEL_EXTRACTOR_DEBUG
// #undef ISOBARIC_CHANNEL_EXTRACTOR_DEBUG

namespace OpenMS
{

  // Maximum allowed search window for TMT-10 reporter ions. The channels are only 0.006 Th apart.
  // Allowing anything larger will result in wrong quantifications for empty channels.
  // Also used for TMT_11PLEX
  double TMT_10AND11PLEX_CHANNEL_TOLERANCE = 0.003;

  /// small quality control class, holding temporary data for reporting
  struct ChannelQC
  {
    // C'tor
    ChannelQC() :
      mz_deltas(),
      signal_not_unique(0)
    {}

    std::vector<double> mz_deltas; ///< m/z distance between expected and observed reporter ion closest to expected position
    int signal_not_unique;  ///< counts if more than one peak was found within the search window of each reporter position
  };


  IsobaricChannelExtractor::PuritySate_::PuritySate_(const PeakMap& targetExp) :
    baseExperiment(targetExp)
  {
    // initialize precursorScan with end(), it will be updated later on
    // from the calling method
    precursorScan = baseExperiment.end();

    // find the first ms1 scan in the experiment
    followUpScan = baseExperiment.begin();
    while (followUpScan != baseExperiment.end() && followUpScan->getMSLevel() != 1)
    {
      ++followUpScan;
    }

    // check if we found one
    hasFollowUpScan = followUpScan != baseExperiment.end();
  }


  void IsobaricChannelExtractor::PuritySate_::advanceFollowUp(const double rt)
  {
    // advance follow up scan until we found a ms1 scan with a bigger RT
    if (followUpScan != baseExperiment.end()) ++followUpScan;
    while (followUpScan != baseExperiment.end())
    {
      if (followUpScan->getMSLevel() == 1 && followUpScan->getRT() > rt)
      {
        break;
      }
      ++followUpScan;
    }

    // check if we found one
    hasFollowUpScan = followUpScan != baseExperiment.end();
  }

  bool IsobaricChannelExtractor::PuritySate_::followUpValid(const double rt)
  {
    return hasFollowUpScan ? rt < followUpScan->getRT() : true;
  }

  IsobaricChannelExtractor::IsobaricChannelExtractor(const IsobaricQuantitationMethod* const quant_method) :
    DefaultParamHandler("IsobaricChannelExtractor"),
    quant_method_(quant_method),
    selected_activation_(""),
    reporter_mass_shift_(0.1),
    min_precursor_intensity_(1.0),
    keep_unannotated_precursor_(true),
    min_reporter_intensity_(0.0),
    remove_low_intensity_quantifications_(false),
    min_precursor_purity_(0.0),
    max_precursor_isotope_deviation_(10),
    interpolate_precursor_purity_(false)
  {
    setDefaultParams_();
  }

  IsobaricChannelExtractor::IsobaricChannelExtractor(const IsobaricChannelExtractor& other) :
    DefaultParamHandler(other),
    quant_method_(other.quant_method_),
    selected_activation_(other.selected_activation_),
    reporter_mass_shift_(other.reporter_mass_shift_),
    min_precursor_intensity_(other.min_precursor_intensity_),
    keep_unannotated_precursor_(other.keep_unannotated_precursor_),
    min_reporter_intensity_(other.min_reporter_intensity_),
    remove_low_intensity_quantifications_(other.remove_low_intensity_quantifications_),
    min_precursor_purity_(other.min_precursor_purity_),
    max_precursor_isotope_deviation_(other.max_precursor_isotope_deviation_),
    interpolate_precursor_purity_(other.interpolate_precursor_purity_)
  {
  }

  IsobaricChannelExtractor& IsobaricChannelExtractor::operator=(const IsobaricChannelExtractor& rhs)
  {
    if (this == &rhs)
      return *this;

    DefaultParamHandler::operator=(rhs);
    quant_method_ = rhs.quant_method_;
    selected_activation_ = rhs.selected_activation_;
    reporter_mass_shift_ = rhs.reporter_mass_shift_;
    min_precursor_intensity_ = rhs.min_precursor_intensity_;
    keep_unannotated_precursor_ = rhs.keep_unannotated_precursor_;
    min_reporter_intensity_ = rhs.min_reporter_intensity_;
    remove_low_intensity_quantifications_ = rhs.remove_low_intensity_quantifications_;
    min_precursor_purity_ = rhs.min_precursor_purity_;
    max_precursor_isotope_deviation_ = rhs.max_precursor_isotope_deviation_;
    interpolate_precursor_purity_ = rhs.interpolate_precursor_purity_;

    return *this;
  }

  void IsobaricChannelExtractor::setDefaultParams_()
  {
<<<<<<< HEAD
    defaults_.setValue("select_activation", Precursor::NamesOfActivationMethod[Precursor::HCD], "Operate only on MSn scans where any of its precursors features a certain activation method (e.g., usually HCD for iTRAQ). Set to empty string if you want to disable filtering.");
    StringList activation_list;
=======
    defaults_.setValue("select_activation", Precursor::NamesOfActivationMethod[Precursor::HCID], "Operate only on MSn scans where any of its precursors features a certain activation method (e.g., usually HCD for iTRAQ). Set to empty string if you want to disable filtering.");
    std::vector<std::string> activation_list;
>>>>>>> 0c47724e
    activation_list.insert(activation_list.begin(), Precursor::NamesOfActivationMethod, Precursor::NamesOfActivationMethod + Precursor::SIZE_OF_ACTIVATIONMETHOD - 1);
    activation_list.push_back(""); // allow disabling this

    defaults_.setValidStrings("select_activation", activation_list);

    defaults_.setValue("reporter_mass_shift", 0.002, "Allowed shift (left to right) in Th from the expected position.");
    defaults_.setMinFloat("reporter_mass_shift", 0.0001); // ~0.7ppm -- no need to allow any lower value; this is more than enough for TMT-10plex (0.006 distance between channels, i.e. 60 times wider)
    defaults_.setMaxFloat("reporter_mass_shift", 0.5);

    defaults_.setValue("min_precursor_intensity", 1.0, "Minimum intensity of the precursor to be extracted. MS/MS scans having a precursor with a lower intensity will not be considered for quantitation.");
    defaults_.setMinFloat("min_precursor_intensity", 0.0);

    defaults_.setValue("keep_unannotated_precursor", "true", "Flag if precursor with missing intensity value or missing precursor spectrum should be included or not.");
    defaults_.setValidStrings("keep_unannotated_precursor", {"true","false"});

    defaults_.setValue("min_reporter_intensity", 0.0, "Minimum intensity of the individual reporter ions to be extracted.");
    defaults_.setMinFloat("min_reporter_intensity", 0.0);

    defaults_.setValue("discard_low_intensity_quantifications", "false", "Remove all reporter intensities if a single reporter is below the threshold given in 'min_reporter_intensity'.");
    defaults_.setValidStrings("discard_low_intensity_quantifications", {"true","false"});

    defaults_.setValue("min_precursor_purity", 0.0, "Minimum fraction of the total intensity in the isolation window of the precursor spectrum attributable to the selected precursor.");
    defaults_.setMinFloat("min_precursor_purity", 0.0);
    defaults_.setMaxFloat("min_precursor_purity", 1.0);

    defaults_.setValue("precursor_isotope_deviation", 10.0, "Maximum allowed deviation (in ppm) between theoretical and observed isotopic peaks of the precursor peak in the isolation window to be counted as part of the precursor.");
    defaults_.setMinFloat("precursor_isotope_deviation", 0.0);
    defaults_.addTag("precursor_isotope_deviation", "advanced");

    defaults_.setValue("purity_interpolation", "true", "If set to true the algorithm will try to compute the purity as a time weighted linear combination of the precursor scan and the following scan. If set to false, only the precursor scan will be used.");
    defaults_.setValidStrings("purity_interpolation", {"true","false"});
    defaults_.addTag("purity_interpolation", "advanced");

    defaultsToParam_();
  }

  void IsobaricChannelExtractor::updateMembers_()
  {
    selected_activation_ = getParameters().getValue("select_activation").toString();
    reporter_mass_shift_ = getParameters().getValue("reporter_mass_shift");
    min_precursor_intensity_ = getParameters().getValue("min_precursor_intensity");
    keep_unannotated_precursor_ = getParameters().getValue("keep_unannotated_precursor") == "true";
    min_reporter_intensity_ = getParameters().getValue("min_reporter_intensity");
    remove_low_intensity_quantifications_ = getParameters().getValue("discard_low_intensity_quantifications") == "true";
    min_precursor_purity_ = getParameters().getValue("min_precursor_purity");
    max_precursor_isotope_deviation_ = getParameters().getValue("precursor_isotope_deviation");
    interpolate_precursor_purity_ = getParameters().getValue("purity_interpolation") == "true";
    Size number_of_channels = quant_method_->getNumberOfChannels();

    /* check for sensible parameters */
    if ((( number_of_channels == 10) || (number_of_channels == 11))
        && reporter_mass_shift_ > TMT_10AND11PLEX_CHANNEL_TOLERANCE)
    {
      throw Exception::InvalidParameter(__FILE__, __LINE__, OPENMS_PRETTY_FUNCTION, "Error: Both TMT-10plex and TMT-11plex require reporter mass shifts <= 0.003 to avoid channel ambiguity!");
    }
  }

  bool IsobaricChannelExtractor::isValidPrecursor_(const Precursor& precursor) const
  {
    return (!(precursor.getIntensity() > 0.0) && keep_unannotated_precursor_) || !(precursor.getIntensity() < min_precursor_intensity_);
  }

  bool IsobaricChannelExtractor::hasLowIntensityReporter_(const ConsensusFeature& cf) const
  {
    for (ConsensusFeature::const_iterator cf_it = cf.begin();
         cf_it != cf.end();
         ++cf_it)
    {
      if (cf_it->getIntensity() == 0.0)
      {
        return true;
      }
    }

    return false;
  }

  double IsobaricChannelExtractor::computeSingleScanPrecursorPurity_(const PeakMap::ConstIterator& ms2_spec, const PeakMap::SpectrumType& precursor_spec) const
  {

    typedef PeakMap::SpectrumType::ConstIterator const_spec_iterator;

    // compute distance between isotopic peaks based on the precursor charge.
    const double charge_dist = Constants::NEUTRON_MASS_U / static_cast<double>(ms2_spec->getPrecursors()[0].getCharge());

    // the actual boundary values
    const double strict_lower_mz = ms2_spec->getPrecursors()[0].getMZ() - ms2_spec->getPrecursors()[0].getIsolationWindowLowerOffset();
    const double strict_upper_mz = ms2_spec->getPrecursors()[0].getMZ() + ms2_spec->getPrecursors()[0].getIsolationWindowUpperOffset();

    const double fuzzy_lower_mz = strict_lower_mz - (strict_lower_mz * max_precursor_isotope_deviation_ / 1000000);
    const double fuzzy_upper_mz = strict_upper_mz + (strict_upper_mz * max_precursor_isotope_deviation_ / 1000000);

    // first find the actual precursor peak
    Size precursor_peak_idx = precursor_spec.findNearest(ms2_spec->getPrecursors()[0].getMZ());
    const Peak1D& precursor_peak = precursor_spec[precursor_peak_idx];

    // now we get ourselves some border iterators
    const_spec_iterator lower_bound = precursor_spec.MZBegin(fuzzy_lower_mz);
    const_spec_iterator upper_bound = precursor_spec.MZEnd(ms2_spec->getPrecursors()[0].getMZ());

    Peak1D::IntensityType precursor_intensity = precursor_peak.getIntensity();
    Peak1D::IntensityType total_intensity = precursor_peak.getIntensity();

    // ------------------------------------------------------------------------------
    // try to find a match for our isotopic peak on the left side

    double expected_next_mz = precursor_peak.getMZ() - charge_dist;

    while (expected_next_mz > fuzzy_lower_mz)
    {
      // find nearest peak in precursor window
      const_spec_iterator np_it = precursor_spec.MZBegin(lower_bound, expected_next_mz, upper_bound);

      // handle border cases

      // check if next peak has smaller dist
      const_spec_iterator np_it2 = np_it;
      ++np_it;

      if (std::fabs(np_it2->getMZ() - expected_next_mz) < std::fabs(np_it->getMZ() - expected_next_mz))
      {
        np_it = np_it2;
      }

      // compute difference between found peak and expected
      double min_diff = std::fabs(np_it->getMZ() - expected_next_mz)  * 1000000 / expected_next_mz;

      // check if we found an isotopic peak
      if (min_diff < max_precursor_isotope_deviation_)
      {
#ifdef ISOBARIC_CHANNEL_EXTRACTOR_DEBUG
        std::cerr << "Mark peak as isotopic peak POS: " << precursor_spec[min_idx] << " (diff: " << min_diff << " vs " << max_precursor_isotope_deviation_ << ")" << std::endl;
#endif
        if (np_it->getMZ() > strict_lower_mz)
        {
          precursor_intensity += np_it->getIntensity();
        }
        else
        {
          // we're in the fuzzy area, so we will take only 50% of the given intensity
          // since we assume that the isolation window borders are not sharp
          precursor_intensity += 0.5 * np_it->getIntensity();
        }

        // update expected_next_mz
        expected_next_mz = np_it->getMZ() - charge_dist;
      }
      else
      {
#ifdef ISOBARIC_CHANNEL_EXTRACTOR_DEBUG
        std::cerr << "No matching isotopic peak for expected pos: " << expected_next_mz << " (min reached diff: " << min_diff << " vs " << max_precursor_isotope_deviation_ << ")" << std::endl;
#endif
        // update expected_next_mz with theoretical position
        expected_next_mz -= charge_dist;
      }
    }

    // ------------------------------------------------------------------------------
    // try to find a match for our isotopic peak on the right

    // redefine bounds
    lower_bound = precursor_spec.MZBegin(ms2_spec->getPrecursors()[0].getMZ());
    upper_bound = precursor_spec.MZEnd(fuzzy_upper_mz);

    expected_next_mz = precursor_peak.getMZ() + charge_dist;

    while (expected_next_mz < fuzzy_upper_mz)
    {
      // find nearest peak in precursor window
      const_spec_iterator np_it = precursor_spec.MZBegin(lower_bound, expected_next_mz, upper_bound);

      // handle border cases

      // check if next peak has smaller dist
      const_spec_iterator np_it2 = np_it;
      ++np_it;

      if (std::fabs(np_it2->getMZ() - expected_next_mz) < std::fabs(np_it->getMZ() - expected_next_mz))
      {
        np_it = np_it2;
      }

      // compute difference between found peak and expected
      double min_diff = std::fabs(np_it->getMZ() - expected_next_mz)  * 1000000 / expected_next_mz;

      // check if we found an isotopic peak
      if (min_diff < max_precursor_isotope_deviation_)
      {
#ifdef ISOBARIC_CHANNEL_EXTRACTOR_DEBUG
        std::cerr << "Mark peak as isotopic peak POS: " << precursor_spec[min_idx] << " (diff: " << min_diff << " vs " << max_precursor_isotope_deviation_ << ")" << std::endl;
#endif
        if (np_it->getMZ() < strict_upper_mz)
        {
          precursor_intensity += np_it->getIntensity();
        }
        else
        {
          // we're in the fuzzy area, so we will take only 50% of the given intensity
          // since we assume that the isolation window borders are not sharp
          precursor_intensity += 0.5 * np_it->getIntensity();
        }

        // update expected_next_mz
        expected_next_mz = np_it->getMZ() + charge_dist;
      }
      else
      {
#ifdef ISOBARIC_CHANNEL_EXTRACTOR_DEBUG
        std::cerr << "No matching isotopic peak for expected pos: " << expected_next_mz << " (min reached diff: " << min_diff << " vs " << max_precursor_isotope_deviation_ << ")" << std::endl;
#endif
        // update expected_next_mz with theoretical position
        expected_next_mz += charge_dist;
      }
    }

    // ------------------------------------------------------------------------------
    // compute total intensity
    int idx = static_cast<int>(precursor_peak_idx) - 1;
    while (idx >= 0 && precursor_spec[idx].getMZ() > fuzzy_lower_mz)
    {
      if (precursor_spec[idx].getMZ() > strict_lower_mz)
      {
        total_intensity += precursor_spec[idx].getIntensity();
      }
      else
      {
        // we're in the fuzzy area, so we will take only 50% of the given intensity
        // since we assume that the isolation window borders are not sharp
        total_intensity += 0.5 * precursor_spec[idx].getIntensity();
      }
      --idx;
    }

    idx = static_cast<int>(precursor_peak_idx) + 1;
    while (idx < static_cast<int>(precursor_spec.size()) && precursor_spec[idx].getMZ() < fuzzy_upper_mz)
    {
      if (precursor_spec[idx].getMZ() < strict_upper_mz)
      {
        total_intensity += precursor_spec[idx].getIntensity();
      }
      else
      {
        // we're in the fuzzy area, so we will take only 50% of the given intensity
        // since we assume that the isolation window borders are not sharp
        total_intensity += 0.5 * precursor_spec[idx].getIntensity();
      }
      ++idx;
    }

    return precursor_intensity / total_intensity;
  }

  double IsobaricChannelExtractor::computePrecursorPurity_(const PeakMap::ConstIterator& ms2_spec, const PuritySate_& pState) const
  {
    // we cannot analyze precursors without a charge
    if (ms2_spec->getPrecursors()[0].getCharge() == 0)
    {
      return 1.0;
    }
    else
    {
#ifdef ISOBARIC_CHANNEL_EXTRACTOR_DEBUG
      std::cerr << "------------------ analyzing " << ms2_spec->getNativeID() << std::endl;
#endif

      // compute purity of preceding ms1 scan
      double early_scan_purity = computeSingleScanPrecursorPurity_(ms2_spec, *(pState.precursorScan));

      if (pState.hasFollowUpScan && interpolate_precursor_purity_)
      {
        double late_scan_purity = computeSingleScanPrecursorPurity_(ms2_spec, *(pState.followUpScan));

        // calculating the extrapolated, S2I value as a time weighted linear combination of the two scans
        // see: Savitski MM, Sweetman G, Askenazi M, Marto JA, Lang M, Zinn N, et al. (2011).
        // Analytical chemistry 83: 8959–67. http://www.ncbi.nlm.nih.gov/pubmed/22017476
        // std::fabs is applied to compensate for potentially negative RTs
        return std::fabs(ms2_spec->getRT() - pState.precursorScan->getRT()) *
               ((late_scan_purity - early_scan_purity) / std::fabs(pState.followUpScan->getRT() - pState.precursorScan->getRT()))
               + early_scan_purity;
      }
      else
      {
        return early_scan_purity;
      }
    }
  }

  void IsobaricChannelExtractor::extractChannels(const PeakMap& ms_exp_data, ConsensusMap& consensus_map)
  {
    if (ms_exp_data.empty())
    {
      OPENMS_LOG_WARN << "The given file does not contain any conventional peak data, but might"
                  " contain chromatograms. This tool currently cannot handle them, sorry.\n";
      throw Exception::MissingInformation(__FILE__, __LINE__, OPENMS_PRETTY_FUNCTION, "Experiment has no scans!");
    }

    // check if RT is sorted (we rely on it)
    if (!ms_exp_data.isSorted(false))
    {
      throw Exception::InvalidParameter(__FILE__, __LINE__, OPENMS_PRETTY_FUNCTION, "Spectra are not sorted in RT! Please sort them first!");
    }

    // clear the output map
    consensus_map.clear(false);
    consensus_map.setExperimentType("labeled_MS2");

    // create predicate for spectrum checking
    OPENMS_LOG_INFO << "Selecting scans with activation mode: " << (selected_activation_ == "" ? "any" : selected_activation_) << std::endl;
    HasActivationMethod<PeakMap::SpectrumType> isValidActivation(ListUtils::create<String>(selected_activation_));

    // walk through spectra and count the number of scans with valid activation method per MS-level
    // only the highest level will be used for quantification (e.g. MS3, if present)
    std::map<UInt, UInt> ms_level;
    std::map<String, int> activation_modes;
    for (PeakMap::ConstIterator it = ms_exp_data.begin(); it != ms_exp_data.end(); ++it)
    {
      if (it->getMSLevel() == 1) continue; // never report MS1
      ++activation_modes[getActivationMethod_(*it)]; // count HCD, CID, ...
      if (selected_activation_ == "" || isValidActivation(*it))
      {
        ++ms_level[it->getMSLevel()];
      }
    }
    if (ms_level.empty())
    {
      OPENMS_LOG_WARN << "Filtering by MS/MS(/MS) and activation mode: no spectra pass activation mode filter!\n"
               << "Activation modes found:\n";
      for (std::map<String, int>::const_iterator it = activation_modes.begin(); it != activation_modes.end(); ++it)
      {
        OPENMS_LOG_WARN << "  mode " << (it->first.empty() ? "<none>" : it->first) << ": " << it->second << " scans\n";
      }
      OPENMS_LOG_WARN << "Result will be empty!" << std::endl;
      return;
    }
    OPENMS_LOG_INFO << "Filtering by MS/MS(/MS) and activation mode:\n";
    for (std::map<UInt, UInt>::const_iterator it = ms_level.begin(); it != ms_level.end(); ++it)
    {
      OPENMS_LOG_INFO << "  level " << it->first << ": " << it->second << " scans\n";
    }
    UInt quant_ms_level = ms_level.rbegin()->first;
    OPENMS_LOG_INFO << "Using MS-level " << quant_ms_level << " for quantification." << std::endl;

    // now we have picked data
    // --> assign peaks to channels
    UInt64 element_index(0);

    // remember the current precursor spectrum
    PuritySate_ pState(ms_exp_data);

    typedef std::map<String, ChannelQC > ChannelQCSet;
    ChannelQCSet channel_mz_delta;
    const double qc_dist_mz = 0.5; // fixed! Do not change!

    Size number_of_channels = quant_method_->getNumberOfChannels();

    PeakMap::ConstIterator it_last_MS2 = ms_exp_data.end(); // remember last MS2 spec, to get precursor in MS1 (also if quant is in MS3)

    for (PeakMap::ConstIterator it = ms_exp_data.begin(); it != ms_exp_data.end(); ++it)
    {
      // remember the last MS1 spectra as we assume it to be the precursor spectrum
      if (it->getMSLevel() ==  1)
      {
        // remember potential precursor and continue
        pState.precursorScan = it;
        // reset last MS2 -- we expect to see a new one soon and the old one should not be used for the following MS3 (if any)
        it_last_MS2 = ms_exp_data.end();
        continue;
      }

      if (it->getMSLevel() != quant_ms_level) continue;
      if ((*it).empty()) continue; // skip empty spectra
      if (!(selected_activation_.empty() || isValidActivation(*it))) continue;

      // find following ms1 scan (needed for purity computation)
      if (!pState.followUpValid(it->getRT()))
      {
        // advance iterator
        pState.advanceFollowUp(it->getRT());
      }

      // check precursor constraints
      if (!isValidPrecursor_(it->getPrecursors()[0]))
      {
        OPENMS_LOG_DEBUG << "Skip spectrum " << it->getNativeID() << ": Precursor doesn't fulfill all constraints." << std::endl;
        continue;
      }

      // check precursor purity if we have a valid precursor ..
      double precursor_purity = -1.0;
      if (pState.precursorScan != ms_exp_data.end())
      {
        precursor_purity = computePrecursorPurity_(it, pState);
        // check if purity is high enough
        if (precursor_purity < min_precursor_purity_)
        {
          OPENMS_LOG_DEBUG << "Skip spectrum " << it->getNativeID() << ": Precursor purity is below the threshold. [purity = " << precursor_purity << "]" << std::endl;
          continue;
        }
      }
      else
      {
        OPENMS_LOG_INFO << "No precursor available for spectrum: " << it->getNativeID() << std::endl;
      }

      if (it->getMSLevel() == 3)
      {
        // we cannot save just the last MS2 but need to compare to the precursor info stored in the (potential MS3 spectrum)
        it_last_MS2 = ms_exp_data.getPrecursorSpectrum(it);

        if (it_last_MS2 == ms_exp_data.end())
        { // this only happens if an MS3 spec does not have a preceding MS2
          throw Exception::MissingInformation(__FILE__, __LINE__, OPENMS_PRETTY_FUNCTION, String("No MS2 precursor information given for MS3 scan native ID ") + it->getNativeID() + " with RT " + String(it->getRT()));
        }
      }
      else
      {
        it_last_MS2 = it;
      }

      // check if MS1 precursor info is available
      if (it_last_MS2->getPrecursors().empty())
      {
        throw Exception::MissingInformation(__FILE__, __LINE__, OPENMS_PRETTY_FUNCTION, String("No precursor information given for scan native ID ") + it->getNativeID() + " with RT " + String(it->getRT()));
      }

      // store RT of MS2 scan and MZ of MS1 precursor ion as centroid of ConsensusFeature
      ConsensusFeature cf;
      cf.setUniqueId();
      cf.setRT(it_last_MS2->getRT());
      cf.setMZ(it_last_MS2->getPrecursors()[0].getMZ());

      Peak2D channel_value;
      channel_value.setRT(it->getRT());
      // for each each channel
      UInt64 map_index = 0;
      Peak2D::IntensityType overall_intensity = 0;

      for (IsobaricQuantitationMethod::IsobaricChannelList::const_iterator cl_it = quant_method_->getChannelInformation().begin();
            cl_it != quant_method_->getChannelInformation().end();
            ++cl_it)
      {
        // set mz-position of channel
        channel_value.setMZ(cl_it->center);
        // reset intensity
        channel_value.setIntensity(0);

        // as every evaluation requires time, we cache the MZEnd iterator
        const PeakMap::SpectrumType::ConstIterator mz_end = it->MZEnd(cl_it->center + qc_dist_mz);

        // search for the non-zero signal closest to theoretical position
        // & check for closest signal within reasonable distance (0.5 Da) -- might find neighbouring TMT channel, but that should not confuse anyone
        int peak_count(0); // count peaks in user window -- should be only one, otherwise Window is too large
        PeakMap::SpectrumType::ConstIterator idx_nearest(mz_end);
        for (PeakMap::SpectrumType::ConstIterator mz_it = it->MZBegin(cl_it->center - qc_dist_mz);
              mz_it != mz_end;
              ++mz_it)
        {
          if (mz_it->getIntensity() == 0) continue; // ignore 0-intensity shoulder peaks -- could be detrimental when de-calibrated
          double dist_mz = fabs(mz_it->getMZ() - cl_it->center);
          if (dist_mz < reporter_mass_shift_) ++peak_count;
          if (idx_nearest == mz_end // first peak
              || ((dist_mz < fabs(idx_nearest->getMZ() - cl_it->center)))) // closer to best candidate
          {
            idx_nearest = mz_it;
          }
        }
        if (idx_nearest != mz_end)
        {
          double mz_delta = cl_it->center - idx_nearest->getMZ();
          // stats: we don't care what shift the user specified
          channel_mz_delta[cl_it->name].mz_deltas.push_back(mz_delta);
          if (peak_count > 1) ++channel_mz_delta[cl_it->name].signal_not_unique;
          // pass user threshold
          if (std::fabs(mz_delta) < reporter_mass_shift_)
          {
            channel_value.setIntensity(idx_nearest->getIntensity());
          }
        }

        // discard contribution of this channel as it is below the required intensity threshold
        if (channel_value.getIntensity() < min_reporter_intensity_)
        {
          channel_value.setIntensity(0);
        }

        overall_intensity += channel_value.getIntensity();
        // add channel to ConsensusFeature
        cf.insert(map_index, channel_value, element_index);
        ++map_index;
      } // ! channel_iterator

      // check if we keep this feature or if it contains low-intensity quantifications
      if (remove_low_intensity_quantifications_ && hasLowIntensityReporter_(cf))
      {
        continue;
      }

      // check featureHandles are not empty
      if (overall_intensity <= 0)
      {
        cf.setMetaValue("all_empty", String("true"));
      }
      // add purity information if we could compute it
      if (precursor_purity > 0.0)
      {
        cf.setMetaValue("precursor_purity", precursor_purity);
      }

      // embed the id of the scan from which the quantitative information was extracted
      cf.setMetaValue("scan_id", it->getNativeID());
      // ...as well as additional meta information
      cf.setMetaValue("precursor_intensity", it->getPrecursors()[0].getIntensity());

      cf.setCharge(it->getPrecursors()[0].getCharge());
      cf.setIntensity(overall_intensity);
      consensus_map.push_back(cf);

      // the tandem-scan in the order they appear in the experiment
      ++element_index;
    } // ! Experiment iterator

    // print stats about m/z calibration / presence of signal
    OPENMS_LOG_INFO << "Calibration stats: Median distance of observed reporter ions m/z to expected position (up to " << qc_dist_mz << " Th):\n";
    bool impurities_found(false);
    for (IsobaricQuantitationMethod::IsobaricChannelList::const_iterator cl_it = quant_method_->getChannelInformation().begin();
      cl_it != quant_method_->getChannelInformation().end();
      ++cl_it)
    {
      OPENMS_LOG_INFO << "  ch " << String(cl_it->name).fillRight(' ', 4) << " (~" << String(cl_it->center).substr(0, 7).fillRight(' ', 7) << "): ";
      if (channel_mz_delta.find(cl_it->name) != channel_mz_delta.end())
      {
        // sort
        double median = Math::median(channel_mz_delta[cl_it->name].mz_deltas.begin(), channel_mz_delta[cl_it->name].mz_deltas.end(), false);
        if (((number_of_channels == 10) || (number_of_channels == 11)) &&
            (fabs(median) > TMT_10AND11PLEX_CHANNEL_TOLERANCE) &&
            (int(cl_it->center) != 126 && int(cl_it->center) != 131)) // these two channels have ~1 Th spacing.. so they do not suffer from the tolerance problem
        { // the channel was most likely empty, and we picked up the neighbouring channel's data (~0.006 Th apart). So reporting median here is misleading.
          OPENMS_LOG_INFO << "<invalid data (>" << TMT_10AND11PLEX_CHANNEL_TOLERANCE << " Th channel tolerance)>\n";
        }
        else
        {
          OPENMS_LOG_INFO << median << " Th";
          if (channel_mz_delta[cl_it->name].signal_not_unique > 0) 
          {
            OPENMS_LOG_INFO << " [MSn impurity (within " << reporter_mass_shift_ << " Th): " << channel_mz_delta[cl_it->name].signal_not_unique << " windows|spectra]";
            impurities_found = true;
          }
          OPENMS_LOG_INFO << "\n";
        }
      }
      else
      {
        OPENMS_LOG_INFO << "<no data>\n";
      }
    }
    if (impurities_found) OPENMS_LOG_INFO << "\nImpurities within the allowed reporter mass shift " << reporter_mass_shift_ << " Th have been found." 
                                   << "They can be ignored if the spectra are m/z calibrated (see above), since only the peak closest to the theoretical position is used for quantification!";
    OPENMS_LOG_INFO << std::endl;


    /// add meta information to the map
    registerChannelsInOutputMap_(consensus_map);
  }

  void IsobaricChannelExtractor::registerChannelsInOutputMap_(ConsensusMap& consensus_map)
  {
    // register the individual channels in the output consensus map
    Int index = 0;
    for (IsobaricQuantitationMethod::IsobaricChannelList::const_iterator cl_it = quant_method_->getChannelInformation().begin();
         cl_it != quant_method_->getChannelInformation().end();
         ++cl_it)
    {
      ConsensusMap::ColumnHeader channel_as_map;
      // label is the channel + description provided in the Params
      channel_as_map.label = quant_method_->getMethodName() + "_" + cl_it->name;

      // TODO(aiche): number of features need to be set later
      channel_as_map.size = consensus_map.size();

      // add some more MetaInfo
      channel_as_map.setMetaValue("channel_name", cl_it->name);
      channel_as_map.setMetaValue("channel_id", cl_it->id);
      channel_as_map.setMetaValue("channel_description", cl_it->description);
      channel_as_map.setMetaValue("channel_center", cl_it->center);
      consensus_map.getColumnHeaders()[index] = channel_as_map;
      ++index;
    }
  }

} // namespace<|MERGE_RESOLUTION|>--- conflicted
+++ resolved
@@ -162,13 +162,8 @@
 
   void IsobaricChannelExtractor::setDefaultParams_()
   {
-<<<<<<< HEAD
-    defaults_.setValue("select_activation", Precursor::NamesOfActivationMethod[Precursor::HCD], "Operate only on MSn scans where any of its precursors features a certain activation method (e.g., usually HCD for iTRAQ). Set to empty string if you want to disable filtering.");
-    StringList activation_list;
-=======
     defaults_.setValue("select_activation", Precursor::NamesOfActivationMethod[Precursor::HCID], "Operate only on MSn scans where any of its precursors features a certain activation method (e.g., usually HCD for iTRAQ). Set to empty string if you want to disable filtering.");
     std::vector<std::string> activation_list;
->>>>>>> 0c47724e
     activation_list.insert(activation_list.begin(), Precursor::NamesOfActivationMethod, Precursor::NamesOfActivationMethod + Precursor::SIZE_OF_ACTIVATIONMETHOD - 1);
     activation_list.push_back(""); // allow disabling this
 
