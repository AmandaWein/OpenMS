--- conflicted
+++ resolved
@@ -73,19 +73,6 @@
                        "not counted as false. Beta version.");
     defaults_.addTag("allowed_isotope_error", "advanced");
 
-<<<<<<< HEAD
-  /*    defaults_.setValue("min_peaks", IntList {3, 3},
-                       "minimum number of peaks of consecutive charge states per MS level."
-                       "(e.g., -min_peaks 4 2 to specify 4 and 2 for MS1 and MS2, respectively). "
-                       "This affects only for peaks of highly charged peaks (>8). "
-                       "The peaks of low charges are detected based on m/z distance between isotopes.");
-
-    defaults_.setValue("max_mass_count", IntList {-1, -1},
-                       "maximum mass count per spec for MS1, 2, ... (e.g., -max_mass_count_ 100 50 to specify 100 and 50 for MS1 and MS2, respectively. -1 specifies unlimited)");
-*/
-    defaults_.setValue("min_intensity", 0.0, "intensity threshold");
-  //  defaults_.setValue("rt_window", 180.0, "RT window for MS1 deconvolution");
-=======
     // defaults_.setValue("min_qscore", .0, "minimum QScore threshold for precursors for MS2. QScore is the probability that a precursor is identified, learned by a logistic regression.");
 
     /*    defaults_.setValue("min_peaks", IntList {3, 3},
@@ -99,7 +86,6 @@
   */
     defaults_.setValue("min_intensity", 0.0, "Intensity threshold");
     //  defaults_.setValue("rt_window", 180.0, "RT window for MS1 deconvolution");
->>>>>>> 63a8ad20
     defaultsToParam_();
 
    // torch::Tensor tensor = torch::rand({3,3});
@@ -265,11 +251,7 @@
       {
         double a = i > 0 ? exp(-filter_[i - 1]) : 0;
         double b = exp(-filter_[i]);
-<<<<<<< HEAD
-        harmonic_filter_matrix_.setValue(k, i, -log(b - (b-a) * n / hc));
-=======
         harmonic_filter_matrix_.setValue(k, i, -log(b - (b - a) * n / hc));
->>>>>>> 63a8ad20
       }
     }
   }
@@ -304,14 +286,6 @@
       LogMzPeak log_mz_peak(peak, is_positive_);
       log_mz_peaks_.push_back(log_mz_peak);
     }
-
-<<<<<<< HEAD
-=======
-    //    for(auto& p: log_mz_peaks_)
-    //    {
-    //      std::cout<<p.mz << " " << p.intensity<<std::endl;
-    //    }
->>>>>>> 63a8ad20
   }
 
   // from bin to raw value
@@ -347,11 +321,6 @@
 
       mz_bin_intensities[bi] += p.intensity;
     }
-<<<<<<< HEAD
-    mz_bins_for_edge_effect_ = mz_bins_;
-
-=======
->>>>>>> 63a8ad20
   }
 
   /*
@@ -557,14 +526,9 @@
             bool iso_exist = false;
             double diff = d * iso_da_distance_ / abs_charge / mz;
             Size next_iso_bin = getBinNumber_(log_mz + diff, mz_bin_min_value_, bin_width);
-<<<<<<< HEAD
-            if (next_iso_bin > 0 && next_iso_bin < mz_bins_for_edge_effect_.size() && mz_bins_for_edge_effect_[next_iso_bin]
-                )
-=======
             if (next_iso_bin > 0 && next_iso_bin < mz_bins_.size() && mz_bins_[next_iso_bin]
                 //&& intensity > mz_intensities[next_iso_bin]
             )
->>>>>>> 63a8ad20
             {
               iso_exist = true;
               pass_first_check = true;
@@ -879,13 +843,8 @@
       double log_m = getBinValue_(mass_bin_index, mass_bin_min_value_, bin_width);
       double mass = exp(log_m);
 
-<<<<<<< HEAD
       PeakGroup pg(current_min_charge_, per_mass_abs_charge_ranges.getValue(1, mass_bin_index) + current_min_charge_, // make a empty peakGroup (mass)
                    is_positive_);                                                                                     
-=======
-      PeakGroup pg(current_min_charge_, per_mass_abs_charge_ranges.getValue(1, mass_bin_index) + current_min_charge_, //
-                   is_positive_);                                                                                     // make an empty peakGroup (mass)
->>>>>>> 63a8ad20
 
       pg.reserve(charge_range * 128);
       pg.setIsotopeDaDistance(iso_da_distance_);
@@ -995,14 +954,7 @@
               double hiso_delta = iso_delta / hc;
               int tmp_hi = (int)round(mz_diff / hiso_delta);
               double err = abs(mz_diff - tmp_hi * hiso_delta);
-<<<<<<< HEAD
               if (err < mz_delta)
-=======
-
-              if (err < mz_delta
-                  //    && (intensity > max_peak_intensity / 2 || intensity < max_peak_intensity * 2)
-              )
->>>>>>> 63a8ad20
               {
                 total_harmonic_intensity[l] += std::min(max_peak_intensity, intensity) / (hc - 1); //  min(max_peak_intensity, intensity) to minimize effect of outlier peaks
               }
@@ -1185,13 +1137,9 @@
 
         if (j>0 && j < previously_deconved_mass_bins_for_decoy.size() - 1)
         {
-<<<<<<< HEAD
-          excluded_mass_bins_[j] = true;
-=======
           //previously_deconved_mass_bins_for_decoy[j-1] = true;
           previously_deconved_mass_bins_for_decoy[j] = true;
           //previously_deconved_mass_bins_for_decoy[j+1] = true;
->>>>>>> 63a8ad20
         }
       }
     }
@@ -1242,11 +1190,6 @@
     std::vector<PeakGroup> filtered_peak_groups;
     filtered_peak_groups.reserve(deconvolved_spectrum_.size());
 
-<<<<<<< HEAD
-    decoy_deconvolved_spectrum_.reserve(deconvolved_spectrum_.size());
-
-=======
->>>>>>> 63a8ad20
     double tol = tolerance_[ms_level_ - 1];
     for (auto& peak_group : deconvolved_spectrum_)
     {
@@ -1406,14 +1349,8 @@
     auto iso = avg.get(mono_mass);
 
     int iso_size = (int)iso.size();
-<<<<<<< HEAD
     int right =  avg.getApexIndex(mono_mass) / 4 + 2;
     int left =  right;
-=======
-    // int apex_index = avg.getApexIndex(mono_mass);
-    int right = avg.getApexIndex(mono_mass) / 4 + 2; // avg.getRightCountFromApex(mono_mass);//avg.getApexIndex(mono_mass) / 4 + 1; //
-    int left = right;                                // avg.getLeftCountFromApex(mono_mass);
->>>>>>> 63a8ad20
 
     if (window_width >= 0)
     {
@@ -1423,12 +1360,8 @@
 
     float max_cos = -1000;
     float second_max_cos = -1000;
-<<<<<<< HEAD
-    second_max_offset = -1000;
-=======
     int second_max_offset = -1000;
     // int isotope_length = 0;
->>>>>>> 63a8ad20
     int max_isotope_index = per_isotope_intensities.size(); // exclusive
     int min_isotope_index = -1;                             // includsive
 
@@ -1916,18 +1849,7 @@
         continue;
       }
       auto o_spec = precursor_spectrum.getOriginalSpectrum();
-<<<<<<< HEAD
-
-=======
-      // auto spec_iterator = o_spec.PosBegin(start_mz);
-
-      // double total_power = .0;
-      // while (spec_iterator != o_spec.end() && spec_iterator->getMZ() < end_mz)
-      //{
-      // total_power += spec_iterator->getIntensity() * spec_iterator->getIntensity();
-      // spec_iterator++;
-      //}
->>>>>>> 63a8ad20
+
       for (auto& pg : precursor_spectrum)
       {
         if (pg[0].mz > end_mz || pg[pg.size() - 1].mz < start_mz)
@@ -1979,10 +1901,6 @@
         Precursor precursor_pg(deconvolved_spectrum_.getPrecursor());
         precursor_pg.setCharge(tmp_precursor->is_positive ? tmp_precursor->abs_charge : -tmp_precursor->abs_charge);
 
-<<<<<<< HEAD
-=======
-        // precursor_pg.setIntensity(tmp_precursor->intensity);
->>>>>>> 63a8ad20
         deconvolved_spectrum_.setPrecursor(precursor_pg);
         max_score = score;
 
