--- conflicted
+++ resolved
@@ -417,7 +417,7 @@
     if (ms1_only)
     {
       FeatureMap featureFile;
-      boost::shared_ptr<MSExperiment<> > empty_exp = boost::shared_ptr<MSExperiment<> >(new MSExperiment<>);
+      boost::shared_ptr<MSExperiment> empty_exp = boost::shared_ptr<MSExperiment>(new MSExperiment);
       OpenSwath::SpectrumAccessPtr dummy = boost::shared_ptr<SpectrumAccessOpenMS>( new SpectrumAccessOpenMS(empty_exp) );
 
       OpenSwath::LightTargetedExperiment transition_exp_used = transition_exp;
@@ -717,21 +717,11 @@
               "Error, did not find chromatogram for transition " + transition->getNativeID() );
         }
 
-<<<<<<< HEAD
-        // Convert chromatogram to MSChromatogram
-        OpenSwath::ChromatogramPtr cptr = input->getChromatogramById(chromatogram_map[transition->getNativeID()]);
-        MSChromatogram<ChromatogramPeak> chromatogram_old;
-        OpenSwathDataAccessHelper::convertToOpenMSChromatogram(cptr, chromatogram_old);
-        RichPeakChromatogram chromatogram;
-
-        // Extract and convert chromatogram to input chromatogram
-=======
         precursor_mz = transition->getPrecursorMZ();
 
         // Convert chromatogram to MSChromatogram and filter
         OpenSwath::ChromatogramPtr cptr = input->getChromatogramById(chromatogram_map[transition->getNativeID()]);
         MSChromatogram<> chromatogram;
->>>>>>> 6a301191
         chromatogram.setMetaValue("product_mz", transition->getProductMZ());
         chromatogram.setMetaValue("precursor_mz", transition->getPrecursorMZ());
         chromatogram.setNativeID(transition->getNativeID());
@@ -744,7 +734,7 @@
         }
         else
         {
-          OpenSwathDataAccessHelper::convertToOpenMSChromatogram(chromatogram, cptr);
+          OpenSwathDataAccessHelper::convertToOpenMSChromatogram(cptr, chromatogram);
         }
 
         // Now add the transition and the chromatogram to the MRMTransitionGroup
@@ -762,11 +752,7 @@
         MSChromatogram<> chromatogram;
         std::map< std::string, OpenSwath::ChromatogramPtr >::const_iterator cptr =
                     ms1_chromatograms.find(transition_group.getTransitionGroupID());
-<<<<<<< HEAD
-        OpenSwathDataAccessHelper::convertToOpenMSChromatogram(cptr->second, chromatogram_old);
-=======
-        OpenSwathDataAccessHelper::convertToOpenMSChromatogram(chromatogram, cptr->second);
->>>>>>> 6a301191
+        OpenSwathDataAccessHelper::convertToOpenMSChromatogram(cptr->second, chromatogram);
 
         chromatogram.setMetaValue("precursor_mz", precursor_mz);
         chromatogram.setNativeID(transition_group.getTransitionGroupID() + "_" + "Precursor_i0");
@@ -934,30 +920,6 @@
     // sort result
     std::sort(coordinates.begin(), coordinates.end(), ChromatogramExtractor::ExtractionCoordinates::SortExtractionCoordinatesByMZ);
   }
-<<<<<<< HEAD
-
-  void OpenSwathWorkflow::selectChrom_(const MSChromatogram<ChromatogramPeak>& chromatogram_old, 
-                                       MSSpectrum<ChromatogramPeak>& chromatogram,
-                                       double rt_extraction_window, 
-                                       double center_rt)
-  {
-    double rt_max = center_rt + rt_extraction_window;
-    double rt_min = center_rt - rt_extraction_window;
-    for (MSChromatogram<ChromatogramPeak>::const_iterator it = chromatogram_old.begin(); it != chromatogram_old.end(); ++it)
-    {
-      if (rt_extraction_window >= 0 && (it->getRT() < rt_min || it->getRT() > rt_max))
-      {
-        continue;
-      }
-      ChromatogramPeak peak;
-      peak.setMZ(it->getRT());
-      peak.setIntensity(it->getIntensity());
-      chromatogram.push_back(peak);
-    }
-  }
-
-=======
->>>>>>> 6a301191
 }
 
 // OpenSwathWorkflowSonar
