--- conflicted
+++ resolved
@@ -1191,11 +1191,7 @@
     return;
   }
 
-<<<<<<< HEAD
-  inline bool FeatureDeconvolution::intensityFilterPassed_(const Int q1, const Int q2, const Compomer& cmp, const Feature& f1, const Feature& f2)
-=======
   inline bool FeatureDeconvolution::intensityFilterPassed_(const Int q1, const Int q2, const Compomer& cmp, const FeatureType& f1, const FeatureType& f2) const
->>>>>>> ce6a7b71
   {
     if (!enable_intensity_filter_)
       return true;
