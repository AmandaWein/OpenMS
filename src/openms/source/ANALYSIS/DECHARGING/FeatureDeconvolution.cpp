--- conflicted
+++ resolved
@@ -476,11 +476,7 @@
                 if (is_neg)
                 {
                   left_charges = -md_s->getPositiveCharges();
-<<<<<<< HEAD
-                  right_charges = -md_s->getNegativeCharges();//for negative, a pos charge means either losing an H-1 from the left (decreasing charge) or the Na  case. (We do H-1Na as neutral, because of the pos,negcharges)
-=======
-                  right_charges = -md_s->getNegativeCharges();//for negative, a pos charge means either losing an H-1 from the left (decreasing charge) or the Na  case. (We do H-1Na as neutral, because of the pos, neg charges)                                
->>>>>>> cef7d2ef
+                  right_charges = -md_s->getNegativeCharges();//for negative, a pos charge means either losing an H-1 from the left (decreasing charge) or the Na  case. (We do H-1Na as neutral, because of the pos, neg charges)
                 }
                 else
                 {
@@ -1294,5 +1290,4 @@
 
   }
 
-
 }