--- conflicted
+++ resolved
@@ -1213,12 +1213,8 @@
     rt_internal.clear();
   }
 
-<<<<<<< HEAD
-
-  void FeatureFinderIdentificationAlgorithm::ensureConvexHulls_(Feature& feature)
-=======
+
   void FeatureFinderIdentificationAlgorithm::ensureConvexHulls_(Feature& feature) const
->>>>>>> ce6a7b71
   {
     if (feature.getConvexHulls().empty()) // add hulls for mass traces
     {
@@ -1415,12 +1411,7 @@
     checkNumObservations_(n_obs[1], n_obs[0], " after bias filtering");
   }
 
-
-<<<<<<< HEAD
-  void FeatureFinderIdentificationAlgorithm::getRandomSample_(map<Size, Int>& training_labels)
-=======
   void FeatureFinderIdentificationAlgorithm::getRandomSample_(std::map<Size, Int>& training_labels) const
->>>>>>> ce6a7b71
   {
     // @TODO: can this be done with less copying back and forth of data?
     // Pick a random subset of size "svm_n_samples_" for training: Shuffle the whole
