// --------------------------------------------------------------------------
//                   OpenMS -- Open-Source Mass Spectrometry
// --------------------------------------------------------------------------
// Copyright The OpenMS Team -- Eberhard Karls University Tuebingen,
// ETH Zurich, and Freie Universitaet Berlin 2002-2017.
//
// This software is released under a three-clause BSD license:
//  * Redistributions of source code must retain the above copyright
//    notice, this list of conditions and the following disclaimer.
//  * Redistributions in binary form must reproduce the above copyright
//    notice, this list of conditions and the following disclaimer in the
//    documentation and/or other materials provided with the distribution.
//  * Neither the name of any author or any participating institution
//    may be used to endorse or promote products derived from this software
//    without specific prior written permission.
// For a full list of authors, refer to the file AUTHORS.
// --------------------------------------------------------------------------
// THIS SOFTWARE IS PROVIDED BY THE COPYRIGHT HOLDERS AND CONTRIBUTORS "AS IS"
// AND ANY EXPRESS OR IMPLIED WARRANTIES, INCLUDING, BUT NOT LIMITED TO, THE
// IMPLIED WARRANTIES OF MERCHANTABILITY AND FITNESS FOR A PARTICULAR PURPOSE
// ARE DISCLAIMED. IN NO EVENT SHALL ANY OF THE AUTHORS OR THE CONTRIBUTING
// INSTITUTIONS BE LIABLE FOR ANY DIRECT, INDIRECT, INCIDENTAL, SPECIAL,
// EXEMPLARY, OR CONSEQUENTIAL DAMAGES (INCLUDING, BUT NOT LIMITED TO,
// PROCUREMENT OF SUBSTITUTE GOODS OR SERVICES; LOSS OF USE, DATA, OR PROFITS;
// OR BUSINESS INTERRUPTION) HOWEVER CAUSED AND ON ANY THEORY OF LIABILITY,
// WHETHER IN CONTRACT, STRICT LIABILITY, OR TORT (INCLUDING NEGLIGENCE OR
// OTHERWISE) ARISING IN ANY WAY OUT OF THE USE OF THIS SOFTWARE, EVEN IF
// ADVISED OF THE POSSIBILITY OF SUCH DAMAGE.
//
// --------------------------------------------------------------------------
// $Maintainer: Chris Bielow $
// $Authors: Chris Bielow $
// --------------------------------------------------------------------------

#include <OpenMS/DATASTRUCTURES/Adduct.h>
#include <OpenMS/DATASTRUCTURES/Compomer.h>
#include <OpenMS/CONCEPT/LogStream.h>
#include <OpenMS/CHEMISTRY/EmpiricalFormula.h>
#include <OpenMS/DATASTRUCTURES/String.h>
#include <OpenMS/config.h>

#include <algorithm>
#include <cmath>
#include <iostream>

using namespace std;

namespace OpenMS
{

  /// Default Constructor
  Compomer::Compomer() :
    cmp_(2),
    net_charge_(0),
    mass_(0),
    pos_charges_(0),
    neg_charges_(0),
    log_p_(0),
    rt_shift_(0),
    id_(0)
  {
  }

  /// Constructor with net-charge and mass
  Compomer::Compomer(Int net_charge, double mass, double log_p) :
    cmp_(2),
    net_charge_(net_charge),
    mass_(mass),
    pos_charges_(0),
    neg_charges_(0),
    log_p_(log_p),
    rt_shift_(0),
    id_(0)
  {
  }

  /// Copy C'tor
  Compomer::Compomer(const Compomer& p) :
    cmp_(p.cmp_),
    net_charge_(p.net_charge_),
    mass_(p.mass_),
    pos_charges_(p.pos_charges_),
    neg_charges_(p.neg_charges_),
    log_p_(p.log_p_),
    rt_shift_(p.rt_shift_),
    id_(p.id_)
  {
  }

  /// Assignment Operator
  Compomer& Compomer::operator=(const Compomer& source)
  {
    if (&source == this)
      return *this;

    cmp_ = source.cmp_;
    net_charge_ = source.net_charge_;
    mass_ = source.mass_;
    pos_charges_ = source.pos_charges_;
    neg_charges_ = source.neg_charges_;
    log_p_ = source.log_p_;
    rt_shift_ = source.rt_shift_;
    id_ = source.id_;

    return *this;
  }

  /// Add a.amount of Adduct @param a to Compomer's @param side and update its properties
  void Compomer::add(const Adduct& a, UInt side)
  {
    if (side >= BOTH)
      throw Exception::InvalidValue(__FILE__, __LINE__, OPENMS_PRETTY_FUNCTION, "Compomer::add() does not support this value for 'side'!", String(side));

    if (a.getAmount() < 0)
    {
      //std::cerr << "Compomer::add() was given adduct with negative amount! Are you sure this is what you want?!\n"; //yes
    }
<<<<<<< HEAD
    if (a.getCharge() < 0)
    {
      //std::cerr << "Compomer::add() was given adduct with negative charge! Are you sure this is what you want?!\n";
    }
=======
    //if (a.getCharge() < 0)
    //{
    //  std::cerr << "Compomer::add() was given adduct with negative charge! Are you sure this is what you want?!\n";
    //}
>>>>>>> a0de36b1

    if (cmp_[side].count(a.getFormula()) == 0)
    {
      cmp_[side][a.getFormula()] = a;
    }
    else
    {
      cmp_[side][a.getFormula()] += a; //update adducts amount
    }
    int mult[] = {-1, 1};
    net_charge_ += a.getAmount() * a.getCharge() * mult[side];
    mass_ += a.getAmount() * a.getSingleMass() * mult[side];
    pos_charges_ +=  std::max(a.getAmount() * a.getCharge() * mult[side], 0);
    neg_charges_ -=  std::min(a.getAmount() * a.getCharge() * mult[side], 0);
    log_p_ += std::fabs((float)a.getAmount()) * a.getLogProb();
    rt_shift_ += a.getAmount() * a.getRTShift() * mult[side];
  }

  /**
   *  indicates if these two compomers can coexist for one feature
   * @param cmp The other Compomer we compare to
   * @param side_this Indicates which "side"(negative or positive adducts) we are looking at. Negative adducts belong to the left side of the ChargePair.
   * @param side_other See above.
   */
  bool Compomer::isConflicting(const Compomer& cmp, UInt side_this, UInt side_other) const
  {
    if (side_this  >= BOTH)
      throw Exception::InvalidValue(__FILE__, __LINE__, OPENMS_PRETTY_FUNCTION, "Compomer::isConflicting() does not support this value for 'side_this'!", String(side_this));
    if (side_other >= BOTH)
      throw Exception::InvalidValue(__FILE__, __LINE__, OPENMS_PRETTY_FUNCTION, "Compomer::isConflicting() does not support this value for 'side_other'!", String(side_other));

    bool conflict_found = false;

    // size is equal - we need to check more thorough...
    if (cmp_[side_this].size() == cmp.getComponent()[side_other].size())
    {
      for (CompomerSide::const_iterator it = cmp_[side_this].begin(); it != cmp_[side_this].end(); ++it)
      {
        // is it there at all?! if yes: has it the same amount?!
        CompomerSide::const_iterator it2 = cmp.getComponent()[side_other].find(it->first);
        if (it2 == cmp.getComponent()[side_other].end() || it2->second.getAmount() != it->second.getAmount())
        {
          conflict_found = true;
          break;
        }
      }
    }
    else
      conflict_found = true;
    //
    // if (conflict_found) std::cout << "found conflict!! between \n" << (*this) << "and\n" << cmp << " at sides i:" << (left_this?"left":"right") << " and j:" << (left_other?"left":"right") << "\n"
    // << "with implicits  i:" << implicit_this.getAmount() << " && j: " << implicit_other.getAmount() << "\n";
    return conflict_found;
  }

  /// set an Id which allows unique identification of a compomer
  void Compomer::setID(const Size& id)
  {
    id_ = id;
  }

  /// return Id which allows unique identification of this compomer
  const Size& Compomer::getID() const
  {
    return id_;
  }

  const Compomer::CompomerComponents& Compomer::getComponent() const
  {
    return cmp_;
  }

  /// net charge of compomer (i.e. difference between left and right side of compomer)
  const Int& Compomer::getNetCharge() const
  {
    return net_charge_;
  }

  /// mass of all contained adducts
  const double& Compomer::getMass() const
  {
    return mass_;
  }

  /// summed positive charges of contained adducts
  const Int& Compomer::getPositiveCharges() const
  {
    return pos_charges_;
  }

  /// summed negative charges of contained adducts
  const Int& Compomer::getNegativeCharges() const
  {
    return neg_charges_;
  }

  /// return log probability
  const double& Compomer::getLogP() const
  {
    return log_p_;
  }

  /// return RT shift induced by this compomer
  const double& Compomer::getRTShift() const
  {
    return rt_shift_;
  }

  String Compomer::getAdductsAsString() const
  {
    return "(" + getAdductsAsString(LEFT) + ") --> (" + getAdductsAsString(RIGHT) + ")";
  }

  String Compomer::getAdductsAsString(UInt side) const
  {
    if (side >= BOTH)
      throw Exception::InvalidValue(__FILE__, __LINE__, OPENMS_PRETTY_FUNCTION, "Compomer::getAdductsAsString() does not support this value for 'side'!", String(side));

    String r;
    CompomerSide::const_iterator it = cmp_[side].begin();
    for (; it != cmp_[side].end(); ++it)
    {
      Int f = it->second.getAmount();

      if (it->first.has('+'))
        throw Exception::InvalidValue(__FILE__, __LINE__, OPENMS_PRETTY_FUNCTION, "An Adduct contains implicit charge. This is not allowed!", it->first);

      EmpiricalFormula ef(it->first);
      ef = ef * f;
      r += ef.toString();
    }

    return r;
  }

  bool Compomer::isSingleAdduct(Adduct& a, const UInt side) const
  {
    if (side >= BOTH)
      throw Exception::InvalidValue(__FILE__, __LINE__, OPENMS_PRETTY_FUNCTION, "Compomer::isSimpleAdduct() does not support this value for 'side'!", String(side));

    if (cmp_[side].size() != 1)
      return false;

    if (cmp_[side].count(a.getFormula()) == 0)
      return false;

    return true;
  }

  Compomer Compomer::removeAdduct(const Adduct& a) const
  {
    Compomer tmp = removeAdduct(a, LEFT);
    tmp = tmp.removeAdduct(a, RIGHT);
    return tmp;
  }

  Compomer Compomer::removeAdduct(const Adduct& a, const UInt side) const
  {
    if (side >= BOTH)
      throw Exception::InvalidValue(__FILE__, __LINE__, OPENMS_PRETTY_FUNCTION, "Compomer::removeAdduct() does not support this value for 'side'!", String(side));

    Compomer tmp(*this);
    if (tmp.cmp_[side].count(a.getFormula()) > 0)
    {
      { // how many instances does this side contain?
        Int amount = tmp.cmp_[side][a.getFormula()].getAmount();
        int mult[] = {-1, 1};
        //const Adduct &to_remove = tmp.cmp_[side][a.getFormula()];
        tmp.net_charge_ -= amount * a.getCharge() * mult[side];
        tmp.mass_ -= amount * a.getSingleMass() * mult[side];
        tmp.pos_charges_ -=  std::max(amount * a.getCharge() * mult[side], 0);
        tmp.neg_charges_ -= -std::min(amount * a.getCharge() * mult[side], 0);
        tmp.log_p_ -= std::fabs((float)amount) * a.getLogProb();
        tmp.rt_shift_ -= amount * a.getRTShift() * mult[side];
      }
      // remove entry from map
      tmp.cmp_[side].erase(a.getFormula());
    }

    return tmp;
  }

  StringList Compomer::getLabels(const UInt side) const
  {
    if (side >= BOTH)
      throw Exception::InvalidValue(__FILE__, __LINE__, OPENMS_PRETTY_FUNCTION, "Compomer::getLabels() does not support this value for 'side'!", String(side));

    StringList tmp;

    for (CompomerSide::const_iterator it = this->cmp_[side].begin(); it != this->cmp_[side].end(); ++it)
    {
      if (it->second.getLabel() != "")
      {
        tmp.push_back(it->second.getLabel());
      }
    }

    return tmp;
  }

  /// Adds @p add_side to this compomer.
  void Compomer::add(const CompomerSide& add_side, UInt side)
  {
    for (CompomerSide::const_iterator it = add_side.begin(); it != add_side.end(); ++it)
    {
      this->add(it->second, side);
    }
  }

  /// Sort compomer by (in order of importance): net-charge, mass, probability
  OPENMS_DLLAPI bool operator<(const Compomer& c1, const Compomer& c2)
  {
    // how to sort Compomers:
    // first by net_charge
    if (c1.net_charge_ < c2.net_charge_)
      return true;
    else if (c1.net_charge_ > c2.net_charge_)
      return false;
    else
    {
      // then my mass
      if (c1.mass_ < c2.mass_)
        return true;
      else if (c1.mass_ > c2.mass_)
        return false;
      else
      {
        // then by log probability (most probable compomers first!)
        return c1.log_p_ > c2.log_p_;
      }
    }
  }

  /// Print the contents of a Compomer to a stream.
  OPENMS_DLLAPI std::ostream& operator<<(std::ostream& os, const Compomer& cmp)
  {
    os << "Compomer: ";
    os << "Da " << cmp.mass_ << "; q_net " << cmp.net_charge_  << "; logP " << cmp.log_p_ << "[[ ";
    os << cmp.getAdductsAsString();
    os << " ]]\n";
    return os;
  }

  bool operator==(const Compomer& a, const  Compomer& b)
  {
    return a.cmp_ == b.cmp_
           && a.net_charge_ == b.net_charge_
           && a.mass_ == b.mass_
           && a.pos_charges_ == b.pos_charges_
           && a.neg_charges_ == b.neg_charges_
           && a.log_p_ == b.log_p_
           && a.id_ == b.id_;

  }

}<|MERGE_RESOLUTION|>--- conflicted
+++ resolved
@@ -34,7 +34,7 @@
 
 #include <OpenMS/DATASTRUCTURES/Adduct.h>
 #include <OpenMS/DATASTRUCTURES/Compomer.h>
-#include <OpenMS/CONCEPT/LogStream.h>
+
 #include <OpenMS/CHEMISTRY/EmpiricalFormula.h>
 #include <OpenMS/DATASTRUCTURES/String.h>
 #include <OpenMS/config.h>
@@ -113,19 +113,12 @@
 
     if (a.getAmount() < 0)
     {
-      //std::cerr << "Compomer::add() was given adduct with negative amount! Are you sure this is what you want?!\n"; //yes
-    }
-<<<<<<< HEAD
-    if (a.getCharge() < 0)
-    {
-      //std::cerr << "Compomer::add() was given adduct with negative charge! Are you sure this is what you want?!\n";
-    }
-=======
+      std::cerr << "Compomer::add() was given adduct with negative amount! Are you sure this is what you want?!\n";
+    }
     //if (a.getCharge() < 0)
     //{
     //  std::cerr << "Compomer::add() was given adduct with negative charge! Are you sure this is what you want?!\n";
     //}
->>>>>>> a0de36b1
 
     if (cmp_[side].count(a.getFormula()) == 0)
     {
