// --------------------------------------------------------------------------
//                   OpenMS -- Open-Source Mass Spectrometry
// --------------------------------------------------------------------------
// Copyright The OpenMS Team -- Eberhard Karls University Tuebingen,
// ETH Zurich, and Freie Universitaet Berlin 2002-2016.
//
// This software is released under a three-clause BSD license:
//  * Redistributions of source code must retain the above copyright
//    notice, this list of conditions and the following disclaimer.
//  * Redistributions in binary form must reproduce the above copyright
//    notice, this list of conditions and the following disclaimer in the
//    documentation and/or other materials provided with the distribution.
//  * Neither the name of any author or any participating institution
//    may be used to endorse or promote products derived from this software
//    without specific prior written permission.
// For a full list of authors, refer to the file AUTHORS.
// --------------------------------------------------------------------------
// THIS SOFTWARE IS PROVIDED BY THE COPYRIGHT HOLDERS AND CONTRIBUTORS "AS IS"
// AND ANY EXPRESS OR IMPLIED WARRANTIES, INCLUDING, BUT NOT LIMITED TO, THE
// IMPLIED WARRANTIES OF MERCHANTABILITY AND FITNESS FOR A PARTICULAR PURPOSE
// ARE DISCLAIMED. IN NO EVENT SHALL ANY OF THE AUTHORS OR THE CONTRIBUTING
// INSTITUTIONS BE LIABLE FOR ANY DIRECT, INDIRECT, INCIDENTAL, SPECIAL,
// EXEMPLARY, OR CONSEQUENTIAL DAMAGES (INCLUDING, BUT NOT LIMITED TO,
// PROCUREMENT OF SUBSTITUTE GOODS OR SERVICES; LOSS OF USE, DATA, OR PROFITS;
// OR BUSINESS INTERRUPTION) HOWEVER CAUSED AND ON ANY THEORY OF LIABILITY,
// WHETHER IN CONTRACT, STRICT LIABILITY, OR TORT (INCLUDING NEGLIGENCE OR
// OTHERWISE) ARISING IN ANY WAY OUT OF THE USE OF THIS SOFTWARE, EVEN IF
// ADVISED OF THE POSSIBILITY OF SUCH DAMAGE.
//
// --------------------------------------------------------------------------
// $Maintainer: Timo Sachsenberg $
// $Authors: Clemens Groepl, Johannes Junker, Mathias Walzer, Chris Bielow $
// --------------------------------------------------------------------------
#ifndef OPENMS_MATH_STATISTICS_STATISTICFUNCTIONS_H
#define OPENMS_MATH_STATISTICS_STATISTICFUNCTIONS_H

#include <vector>
#include <OpenMS/CONCEPT/Exception.h>
#include <OpenMS/CONCEPT/Types.h>

#include <boost/accumulators/accumulators.hpp>
#include <boost/accumulators/statistics/covariance.hpp>
#include <boost/accumulators/statistics/mean.hpp>
#include <boost/accumulators/statistics/stats.hpp>
#include <boost/accumulators/statistics/variance.hpp>
#include <boost/accumulators/statistics/variates/covariate.hpp>
#include <boost/function/function_base.hpp>
#include <boost/lambda/casts.hpp>
#include <boost/lambda/lambda.hpp>

#include <iterator>
#include <algorithm>

using std::iterator_traits;

namespace OpenMS
{

  namespace Math
  {
    /**
      @brief Helper function checking if two iterators are not equal

      @exception Exception::InvalidRange is thrown if the range is NULL

      @ingroup MathFunctionsStatistics
    */
    template <typename IteratorType>
    static void checkIteratorsNotNULL(IteratorType begin, IteratorType end)
    {
      if (begin == end)
      {
        throw Exception::InvalidRange(__FILE__, __LINE__, OPENMS_PRETTY_FUNCTION);
      }
    }

    /**
       @brief Helper function checking if two iterators are equal
       
       @exception Exception::InvalidRange is thrown if the iterators are not equal

       @ingroup MathFunctionsStatistics
    */
    template <typename IteratorType>
    static void checkIteratorsEqual(IteratorType begin, IteratorType end)
    {
<<<<<<< HEAD
      if (begin != end)
      {
        throw Exception::InvalidRange(__FILE__, __LINE__, __PRETTY_FUNCTION__);
      }
=======
      throw Exception::InvalidRange(__FILE__, __LINE__, OPENMS_PRETTY_FUNCTION);
>>>>>>> fae5f61a
    }

    /**
       @brief Helper function checking if an iterator and a co-iterator both have a next element
       
       @exception Exception::InvalidRange is thrown if the iterator do not end simultaneously
       
       @ingroup MathFunctionsStatistics
    */
    template <typename IteratorType1, typename IteratorType2>
    static void checkIteratorsAreValid(
      IteratorType1 begin_b, IteratorType1 end_b,
      IteratorType2 begin_a, IteratorType2 end_a)
    {
<<<<<<< HEAD
      if(begin_b != end_b && begin_a == end_a)
      {
        throw Exception::InvalidRange(__FILE__, __LINE__, __PRETTY_FUNCTION__);
      }
=======
      throw Exception::InvalidRange(__FILE__, __LINE__, OPENMS_PRETTY_FUNCTION);
>>>>>>> fae5f61a
    }

    /**
       @brief Calculates the sum of a range of values
       
       @ingroup MathFunctionsStatistics
    */
    template <typename IteratorType>
    static double sum(IteratorType begin, IteratorType end)
    {
      return std::accumulate(begin, end, 0.0);
    }

    /**
       @brief Calculates the mean of a range of values
      
       @exception Exception::InvalidRange is thrown if the range is NULL
       
       @ingroup MathFunctionsStatistics
    */
    template <typename IteratorType>
    static double mean(IteratorType begin, IteratorType end)
    {
      checkIteratorsNotNULL(begin, end);
      return sum(begin, end) / std::distance(begin, end);
    }

    /**
       @brief Calculates the median of a range of values
       
       @param begin Start of range
       @param end End of range (past-the-end iterator)
       @param sorted Is the range already sorted? If not, it will be sorted.
    @return Median (as floating point, since we need to support average of middle values)
       @exception Exception::InvalidRange is thrown if the range is NULL

       @ingroup MathFunctionsStatistics
    */
    template <typename IteratorType>
    static double median(IteratorType begin, IteratorType end, 
                         bool sorted = false)
    {
      checkIteratorsNotNULL(begin, end);
      if (!sorted)
      {
        std::sort(begin, end);
      }
      
      Size size = std::distance(begin, end);
      if (size % 2 == 0) // even size => average two middle values
      {
        IteratorType it1 = begin;
        std::advance(it1, size / 2 - 1);
        IteratorType it2 = it1;
        std::advance(it2, 1);
        return (*it1 + *it2) / 2.0;
      }
      else
      {
        IteratorType it = begin;
        std::advance(it, (size - 1) / 2);
        return *it;
      }
    }

  
    /** 
      @brief median absolute deviation (MAD)

      Computes the MAD, defined as 

      MAD = median( | x_i - median(x) | ) for a vector x with indices i in [1,n].

      Sortedness of the input is not required (nor does it provide a speedup).
      For efficiency, you must provide the median separately, in order to avoid potentially duplicate efforts (usually one
      computes the median anyway externally).
      
      @param begin Start of range
      @param end End of range (past-the-end iterator)
      @param median_of_numbers The precomputed median of range @p begin - @p end.
      @return the MAD

      @ingroup MathFunctionsStatistics

    */
    template <typename IteratorType>
    double MAD(IteratorType begin, IteratorType end, double median_of_numbers)
    {
      std::vector<double> diffs;
      diffs.reserve(std::distance(begin, end));
      for (IteratorType it = begin; it != end; ++it)
      {
        diffs.push_back(fabs(*it - median_of_numbers));
      }
      return median(diffs.begin(), diffs.end(), false);
    }

    /**
       @brief Calculates the first quantile of a range of values
       
       The range is divided into half and the median for the first half is returned.

       @param begin Start of range
       @param end End of range (past-the-end iterator)
       @param sorted Is the range already sorted? If not, it will be sorted.
       
       @exception Exception::InvalidRange is thrown if the range is NULL
       
       @ingroup MathFunctionsStatistics
    */
    template <typename IteratorType>
    static double quantile1st(IteratorType begin, IteratorType end, 
                              bool sorted = false)
    {
      checkIteratorsNotNULL(begin, end);

      if (!sorted)
      {
        std::sort(begin, end);
      }

      Size size = std::distance(begin, end);
      if (size % 2 == 0)
      {
        return median(begin, begin + (size/2)-1, true); //-1 to exclude median values
      }
      return median(begin, begin + (size/2), true);
    }

    /**
       @brief Calculates the third quantile of a range of values

       The range is divided into half and the median for the second half is returned.

       @param begin Start of range
       @param end End of range (past-the-end iterator)
       @param sorted Is the range already sorted? If not, it will be sorted.

       @exception Exception::InvalidRange is thrown if the range is NULL

       @ingroup MathFunctionsStatistics
    */
    template <typename IteratorType>
    static double quantile3rd(
      IteratorType begin, IteratorType end, bool sorted = false)
    {
      checkIteratorsNotNULL(begin, end);
      if (!sorted)
      {
        std::sort(begin, end);
      }

      Size size = std::distance(begin, end);
      return median(begin + (size/2)+1, end, true); //+1 to exclude median values
    }

    /**
       @brief Calculates the variance of a range of values

  The @p mean can be provided explicitly to save computation time. If left at default, it will be computed internally.

       @exception Exception::InvalidRange is thrown if the range is empty

       @ingroup MathFunctionsStatistics
    */
    template <typename IteratorType>
    static double variance(IteratorType begin, IteratorType end,
                           double mean = std::numeric_limits<double>::max())
    {
      checkIteratorsNotNULL(begin, end);
      double sum = 0.0;
      if (mean == std::numeric_limits<double>::max())
      {
        mean = Math::mean(begin, end);
      }
      for (IteratorType iter=begin; iter!=end; ++iter)
      {
        double diff = *iter - mean;
        sum += diff * diff;
      }
      return sum / (std::distance(begin, end)-1);
    }

    /**
       @brief Calculates the standard deviation of a range of values.

  The @p mean can be provided explicitly to save computation time. If left at default, it will be computed internally.

       @exception Exception::InvalidRange is thrown if the range is empty

       @ingroup MathFunctionsStatistics
    */
    template <typename IteratorType>
    static double sd(IteratorType begin, IteratorType end,
                     double mean = std::numeric_limits<double>::max())
    {
      checkIteratorsNotNULL(begin, end);
      return std::sqrt( variance(begin, end, mean) );
    }

    /**
       @brief Calculates the absolute deviation of a range of values

       @exception Exception::InvalidRange is thrown if the range is empty

       @ingroup MathFunctionsStatistics
    */
    template <typename IteratorType>
    static double absdev(IteratorType begin, IteratorType end,
                         double mean = std::numeric_limits<double>::max())
    {
      checkIteratorsNotNULL(begin, end);
      double sum = 0.0;
      if (mean == std::numeric_limits<double>::max())
      {
        mean = Math::mean(begin, end);
      }
      for (IteratorType iter=begin; iter!=end; ++iter)
      {
        sum += *iter - mean;
      }
      return sum / std::distance(begin, end);
    }

    /**
       @brief Calculates the covariance of two ranges of values.

       Note that the two ranges must be of equal size.

       @exception Exception::InvalidRange is thrown if the range is empty

       @ingroup MathFunctionsStatistics
    */
    template <typename IteratorType1, typename IteratorType2>
    static double covariance(IteratorType1 begin_a, IteratorType1 end_a,
                             IteratorType2 begin_b, IteratorType2 end_b)
    {
      //no data or different lengths
      checkIteratorsNotNULL(begin_a, end_a);

      double sum = 0.0;
      double mean_a = Math::mean(begin_a, end_a);
      double mean_b = Math::mean(begin_b, end_b);
      IteratorType1 iter_a = begin_a;
      IteratorType2 iter_b = begin_b;
      for (; iter_a != end_a; ++iter_a, ++iter_b)
      {
        /* assure both ranges have the same number of elements */
        checkIteratorsAreValid(begin_b, end_b, begin_a, end_a);
        sum += (*iter_a - mean_a) * (*iter_b - mean_b);
      }
      /* assure both ranges have the same number of elements */
      checkIteratorsEqual(iter_b, end_b);
      Size n = std::distance(begin_a, end_a);
      return sum / (n-1);
    }




    /**
       @brief Calculates the mean square error for the values in [begin_a, end_a) and [begin_b, end_b)

       Calculates the mean square error for the data given by the two iterator ranges.

       @exception Exception::InvalidRange is thrown if the iterator ranges are not of the same length or empty.

       @ingroup MathFunctionsStatistics
    */
    template <typename IteratorType1, typename IteratorType2>
    static double meanSquareError(IteratorType1 begin_a, IteratorType1 end_a,
                                  IteratorType2 begin_b, IteratorType2 end_b)
    {
      //no data or different lengths
      checkIteratorsNotNULL(begin_a, end_a);

      SignedSize dist = std::distance(begin_a, end_a);
      double error = 0;
      IteratorType1 iter_a = begin_a;
      IteratorType2 iter_b = begin_b;
      for (; iter_a != end_a; ++iter_a, ++iter_b)
      {
        /* assure both ranges have the same number of elements */
        checkIteratorsAreValid(iter_b, end_b, iter_a, end_a);

        double tmp(*iter_a - *iter_b);
        error += tmp * tmp;
      }
      /* assure both ranges have the same number of elements */
      checkIteratorsEqual(iter_b, end_b);

      return error / dist;
    }

    /**
       @brief Calculates the classification rate for the values in [begin_a, end_a) and [begin_b, end_b)

       Calculates the classification rate for the data given by the two iterator ranges.

       @exception Exception::InvalidRange is thrown if the iterator ranges are not of the same length or empty.

       @ingroup MathFunctionsStatistics
    */
    template <typename IteratorType1, typename IteratorType2>
    static double classificationRate(IteratorType1 begin_a, IteratorType1 end_a,
                                     IteratorType2 begin_b, IteratorType2 end_b)
    {
      //no data or different lengths
      checkIteratorsNotNULL(begin_a, end_a);

      SignedSize dist = std::distance(begin_a, end_a);
      SignedSize correct = dist;
      IteratorType1 iter_a = begin_a;
      IteratorType2 iter_b = begin_b;
      for (; iter_a != end_a; ++iter_a, ++iter_b)
      {
        /* assure both ranges have the same number of elements */
        checkIteratorsAreValid(iter_b, end_b, iter_a, end_a);
        if ((*iter_a < 0 && *iter_b >= 0) || (*iter_a >= 0 && *iter_b < 0))
        {
          --correct;
        }

      }
      /* assure both ranges have the same number of elements */
      checkIteratorsEqual(iter_b, end_b);

      return double(correct) / dist;
    }

    /**
       @brief Calculates the Matthews correlation coefficient for the values in [begin_a, end_a) and [begin_b, end_b)

       Calculates the Matthews correlation coefficient for the data given by the
       two iterator ranges. The values in [begin_a, end_a) have to be the
       predicted labels and the values in [begin_b, end_b) have to be the real
       labels.

       @exception Exception::InvalidRange is thrown if the iterator ranges are not of the same length or empty.

       @ingroup MathFunctionsStatistics
    */
    template <typename IteratorType1, typename IteratorType2>
    static double matthewsCorrelationCoefficient(
      IteratorType1 begin_a, IteratorType1 end_a,
      IteratorType2 begin_b, IteratorType2 end_b)
    {
      //no data or different lengths
      checkIteratorsNotNULL(begin_a, end_b);

      double tp = 0;
      double fp = 0;
      double tn = 0;
      double fn = 0;
      IteratorType1 iter_a = begin_a;
      IteratorType2 iter_b = begin_b;
      for (; iter_a != end_a; ++iter_a, ++iter_b)
      {
        /* assure both ranges have the same number of elements */
        checkIteratorsAreValid(iter_b, end_b, iter_a, end_a);

        if (*iter_a < 0 && *iter_b >= 0)
        {
          ++fn;
        }
        else if (*iter_a < 0 && *iter_b < 0)
        {
          ++tn;
        }
        else if (*iter_a >= 0 && *iter_b >= 0)
        {
          ++tp;
        }
        else if (*iter_a >= 0 && *iter_b < 0)
        {
          ++fp;
        }
      }
      /* assure both ranges have the same number of elements */
      checkIteratorsEqual(iter_b, end_b);

      return (tp * tn - fp * fn) / sqrt((tp + fp) * (tp + fn) * (tn + fp) * (tn + fn));
    }

    /**
       @brief Calculates the Pearson correlation coefficient for the values in [begin_a, end_a) and [begin_b, end_b)

       Calculates the linear correlation coefficient for the data given by the two iterator ranges.

       If one of the ranges contains only the same values 'nan' is returned.

       @exception Exception::InvalidRange is thrown if the iterator ranges are not of the same length or empty.

       @ingroup MathFunctionsStatistics
    */
    template <typename IteratorType1, typename IteratorType2>
    static double pearsonCorrelationCoefficient(
      IteratorType1 begin_a, IteratorType1 end_a,
      IteratorType2 begin_b, IteratorType2 end_b)
    {
      //no data or different lengths
      checkIteratorsNotNULL(begin_a, end_a);

      //calculate average
      SignedSize dist = std::distance(begin_a, end_a);
      double avg_a = std::accumulate(begin_a, end_a, 0.0) / dist;
      double avg_b = std::accumulate(begin_b, end_b, 0.0) / dist;

      double numerator = 0;
      double denominator_a = 0;
      double denominator_b = 0;
      IteratorType1 iter_a = begin_a;
      IteratorType2 iter_b = begin_b;
      for (; iter_a != end_a; ++iter_a, ++iter_b)
      {
        /* assure both ranges have the same number of elements */
        checkIteratorsAreValid(iter_b, end_b, iter_a, end_a);
        double temp_a = *iter_a - avg_a;
        double temp_b = *iter_b - avg_b;
        numerator += (temp_a * temp_b);
        denominator_a += (temp_a * temp_a);
        denominator_b += (temp_b * temp_b);
      }
      /* assure both ranges have the same number of elements */
      checkIteratorsEqual(iter_b, end_b);
      return numerator / sqrt(denominator_a * denominator_b);
    }

    /// Replaces the elements in vector @p w by their ranks
    template <typename Value>
    static void computeRank(std::vector<Value> & w)
    {
      Size i = 0; // main index
      Size z  = 0;  // "secondary" index
      Value rank = 0;
      Size n = (w.size() - 1);
      //store original indices for later
      std::vector<std::pair<Size, Value> > w_idx;
      for (Size j = 0; j < w.size(); ++j)
      {
        w_idx.push_back(std::make_pair(j, w[j]));
      }
      //sort
      std::sort(w_idx.begin(), w_idx.end(),
                boost::lambda::ret<bool>((&boost::lambda::_1->*& std::pair<Size, Value>::second) < 
                                         (&boost::lambda::_2->*& std::pair<Size, Value>::second)));
      //replace pairs <orig_index, value> in w_idx by pairs <orig_index, rank>
      while (i < n)
      {
        // test for equality with tolerance:
        if (fabs(w_idx[i + 1].second - w_idx[i].second) > 0.0000001 * fabs(w_idx[i + 1].second)) // no tie
        {
          w_idx[i].second = Value(i + 1);
          ++i;
        }
        else // tie, replace by mean rank
        {
          // count number of ties
          for (z = i + 1; (z <= n) && fabs(w_idx[z].second - w_idx[i].second) <= 0.0000001 * fabs(w_idx[z].second); ++z)
          {
          }
          // compute mean rank of tie
          rank = 0.5 * (i + z + 1);
          // replace intensities by rank
          for (Size v = i; v <= z - 1; ++v)
          {
            w_idx[v].second = rank;
          }
          i = z;
        }
      }
      if (i == n)
        w_idx[n].second = Value(n + 1);
      //restore original order and replace elements of w with their ranks
      for (Size j = 0; j < w.size(); ++j)
      {
        w[w_idx[j].first] = w_idx[j].second;
      }
    }

    /**
       @brief calculates the rank correlation coefficient for the values in [begin_a, end_a) and [begin_b, end_b)

       Calculates the rank correlation coefficient for the data given by the two iterator ranges.

       If one of the ranges contains only the same values 'nan' is returned.

       @exception Exception::InvalidRange is thrown if the iterator ranges are not of the same length or empty.

       @ingroup MathFunctionsStatistics
    */
    template <typename IteratorType1, typename IteratorType2>
    static double rankCorrelationCoefficient(
      IteratorType1 begin_a, IteratorType1 end_a,
      IteratorType2 begin_b, IteratorType2 end_b)
    {
      //no data or different lengths
      checkIteratorsNotNULL(begin_a, end_a);

      // store and sort intensities of model and data
      SignedSize dist = std::distance(begin_a, end_a);
      std::vector<double> ranks_data;
      ranks_data.reserve(dist);
      std::vector<double> ranks_model;
      ranks_model.reserve(dist);
      IteratorType1 iter_a = begin_a;
      IteratorType2 iter_b = begin_b;
      for (; iter_a != end_a; ++iter_a, ++iter_b)
      {
        /* assure both ranges have the same number of elements */
        checkIteratorsAreValid(iter_b, end_b, iter_a, end_a);

        ranks_model.push_back(*iter_a);
        ranks_data.push_back(*iter_b);
      }
      /* assure both ranges have the same number of elements */
      checkIteratorsEqual(iter_b, end_b);

      // replace entries by their ranks
      computeRank(ranks_data);
      computeRank(ranks_model);

      double mu = double(ranks_data.size() + 1) / 2.; // mean of ranks
      // Was the following, but I think the above is more correct ... (Clemens)
      // double mu = (ranks_data.size() + 1) / 2;

      double sum_model_data = 0;
      double sqsum_data = 0;
      double sqsum_model = 0;

      for (Int i = 0; i < dist; ++i)
      {
        sum_model_data += (ranks_data[i] - mu) * (ranks_model[i] - mu);
        sqsum_data += (ranks_data[i] - mu) * (ranks_data[i] - mu);
        sqsum_model += (ranks_model[i] - mu) * (ranks_model[i] - mu);
      }

      // check for division by zero
      if (!sqsum_data || !sqsum_model)
      {
        return 0;
      }

      return sum_model_data / (sqrt(sqsum_data) * sqrt(sqsum_model));
    }

    /// Helper class to gather (and dump) some statistics from a e.g. vector<double>.
    template<typename T>
    struct SummaryStatistics
    {
      SummaryStatistics()
        :mean(0), variance(0), min(0), lowerq(0), median(0), upperq(0), max(0)
      {
      }

      // Ctor with data
      SummaryStatistics(T& data)
      {
        count = data.size();
        // Sanity check: avoid core dump if no data points present.
        if (data.empty())
        {
          mean = variance = min = lowerq = median = upperq = max = 0.0;
        }
        else
        {
          sort(data.begin(), data.end());
          mean = Math::mean(data.begin(), data.end());
          variance = Math::variance(data.begin(), data.end(), mean);
          min = data.front();
          lowerq = Math::quantile1st(data.begin(), data.end(), true);
          median = Math::median(data.begin(), data.end(), true);
          upperq = Math::quantile3rd(data.begin(), data.end(), true);
          max = data.back();
        }
      }

      double mean, variance, lowerq, median, upperq;
      typename T::value_type min, max;
      size_t count;
    };

  }   // namespace Math
} // namespace OpenMS

#endif // OPENMS_MATH_STATISTICS_STATISTICFUNCTIONS_H<|MERGE_RESOLUTION|>--- conflicted
+++ resolved
@@ -84,14 +84,10 @@
     template <typename IteratorType>
     static void checkIteratorsEqual(IteratorType begin, IteratorType end)
     {
-<<<<<<< HEAD
       if (begin != end)
       {
-        throw Exception::InvalidRange(__FILE__, __LINE__, __PRETTY_FUNCTION__);
-      }
-=======
-      throw Exception::InvalidRange(__FILE__, __LINE__, OPENMS_PRETTY_FUNCTION);
->>>>>>> fae5f61a
+        throw Exception::InvalidRange(__FILE__, __LINE__, OPENMS_PRETTY_FUNCTION);
+      }
     }
 
     /**
@@ -106,14 +102,10 @@
       IteratorType1 begin_b, IteratorType1 end_b,
       IteratorType2 begin_a, IteratorType2 end_a)
     {
-<<<<<<< HEAD
-      if(begin_b != end_b && begin_a == end_a)
-      {
-        throw Exception::InvalidRange(__FILE__, __LINE__, __PRETTY_FUNCTION__);
-      }
-=======
-      throw Exception::InvalidRange(__FILE__, __LINE__, OPENMS_PRETTY_FUNCTION);
->>>>>>> fae5f61a
+      if (begin_b != end_b && begin_a == end_a)
+      {
+        throw Exception::InvalidRange(__FILE__, __LINE__, OPENMS_PRETTY_FUNCTION);
+      }
     }
 
     /**
