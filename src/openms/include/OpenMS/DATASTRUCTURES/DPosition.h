// --------------------------------------------------------------------------
//                   OpenMS -- Open-Source Mass Spectrometry
// --------------------------------------------------------------------------
// Copyright The OpenMS Team -- Eberhard Karls University Tuebingen,
// ETH Zurich, and Freie Universitaet Berlin 2002-2022.
//
// This software is released under a three-clause BSD license:
//  * Redistributions of source code must retain the above copyright
//    notice, this list of conditions and the following disclaimer.
//  * Redistributions in binary form must reproduce the above copyright
//    notice, this list of conditions and the following disclaimer in the
//    documentation and/or other materials provided with the distribution.
//  * Neither the name of any author or any participating institution
//    may be used to endorse or promote products derived from this software
//    without specific prior written permission.
// For a full list of authors, refer to the file AUTHORS.
// --------------------------------------------------------------------------
// THIS SOFTWARE IS PROVIDED BY THE COPYRIGHT HOLDERS AND CONTRIBUTORS "AS IS"
// AND ANY EXPRESS OR IMPLIED WARRANTIES, INCLUDING, BUT NOT LIMITED TO, THE
// IMPLIED WARRANTIES OF MERCHANTABILITY AND FITNESS FOR A PARTICULAR PURPOSE
// ARE DISCLAIMED. IN NO EVENT SHALL ANY OF THE AUTHORS OR THE CONTRIBUTING
// INSTITUTIONS BE LIABLE FOR ANY DIRECT, INDIRECT, INCIDENTAL, SPECIAL,
// EXEMPLARY, OR CONSEQUENTIAL DAMAGES (INCLUDING, BUT NOT LIMITED TO,
// PROCUREMENT OF SUBSTITUTE GOODS OR SERVICES; LOSS OF USE, DATA, OR PROFITS;
// OR BUSINESS INTERRUPTION) HOWEVER CAUSED AND ON ANY THEORY OF LIABILITY,
// WHETHER IN CONTRACT, STRICT LIABILITY, OR TORT (INCLUDING NEGLIGENCE OR
// OTHERWISE) ARISING IN ANY WAY OUT OF THE USE OF THIS SOFTWARE, EVEN IF
// ADVISED OF THE POSSIBILITY OF SUCH DAMAGE.
//
// --------------------------------------------------------------------------
// $Maintainer: Timo Sachsenberg$
// $Authors: Marc Sturm, Stephan Aiche $
// --------------------------------------------------------------------------

#pragma once

#include <OpenMS/CONCEPT/Macros.h>
#include <OpenMS/CONCEPT/Types.h>
#include <OpenMS/CONCEPT/PrecisionWrapper.h>

#include <algorithm>
#include <limits>
#include <ostream>

namespace OpenMS
{
  /**
    @brief Representation of a coordinate in D-dimensional space.

    @ingroup Datastructures
  */
  template <UInt D, typename TCoordinateType = double>
  class DPosition
  {
public:

    /// Coordinate type
    typedef TCoordinateType CoordinateType;
    /// Mutable iterator
    typedef CoordinateType* Iterator;
    /// Non-mutable iterator
    typedef const CoordinateType* ConstIterator;
    /// Dimensions
    enum
    {
      DIMENSION = D
    };
    /**
      @name STL compatibility type definitions
    */
    //@{
    typedef CoordinateType value_type;
    typedef CoordinateType& reference;
    typedef CoordinateType* pointer;
    typedef CoordinateType* iterator;
    typedef const CoordinateType* const_iterator;
    //@}

    /**
      @name Constructors and Destructor
    */
    //@{
    /**
      @brief Default constructor.

      Creates a position with all coordinates zero.
    */
    DPosition() = default;

    /// Constructor that fills all dimensions with the value @p x
    DPosition(CoordinateType x)
    {
      std::fill(&(coordinate_[0]), &(coordinate_[D]), x);
    }

    /// Constructor only for DPosition<2> that takes two Coordinates.
    DPosition(CoordinateType x, CoordinateType y)
    {
      static_assert(D == 2, "DPosition<D, TCoordinateType>:DPosition(x,y): index overflow!");
      coordinate_[0] = x;
      coordinate_[1] = y;
    }

    /// Constructor only for DPosition<3> that takes three Coordinates.
    DPosition(CoordinateType x, CoordinateType y, CoordinateType z)
    {
      static_assert(D == 3, "DPosition<D, TCoordinateType>:DPosition(x,y,z): index overflow!");
      coordinate_[0] = x;
      coordinate_[1] = y;
      coordinate_[2] = z;
    }

    /// Copy constructor
    DPosition(const DPosition& pos) = default;

    /// Move constructor
    DPosition(DPosition&& rhs) noexcept = default;

    /// Assignment operator
    DPosition& operator=(const DPosition& source) = default;

    /// Move Assignment operator
    DPosition& operator=(DPosition&& source) noexcept = default;

    /// Destructor (not-virtual as this will save a lot of space!)
<<<<<<< HEAD
    ~DPosition() = default;
=======
    ~DPosition() noexcept = default;
>>>>>>> 9c05ab5c

    //@}

    /// Swap the two points
<<<<<<< HEAD
    void swap(DPosition& rhs)
=======
    void swap(DPosition& rhs) noexcept
>>>>>>> 9c05ab5c
    {
      for (Size i = 0; i < D; i++)
      {
        std::swap(coordinate_[i], rhs.coordinate_[i]);
      }
    }

    /**@name Accessors */
    //@{

    ///Const accessor for the dimensions
    CoordinateType operator[](Size index) const
    {
      OPENMS_PRECONDITION(index < D, "DPosition<D,TCoordinateType>:operator [] (Position): index overflow!");
      return coordinate_[index];
    }

    ///Accessor for the dimensions
    CoordinateType& operator[](Size index)
    {
      OPENMS_PRECONDITION(index < D, "DPosition<D,TCoordinateType>:operator [] (Position): index overflow!");
      return coordinate_[index];
    }

    ///Name accessor for the first dimension. Only for DPosition<2>, for visualization.
    CoordinateType getX() const
    {
      OPENMS_PRECONDITION(D == 2, "DPosition<D,TCoordinateType>:getX(): index overflow!");
      return coordinate_[0];
    }

    ///Name accessor for the second dimension. Only for DPosition<2>, for visualization.
    CoordinateType getY() const
    {
      OPENMS_PRECONDITION(D == 2, "DPosition<D,TCoordinateType>:getY(): index overflow!");
      return coordinate_[1];
    }

    ///Name mutator for the first dimension. Only for DPosition<2>, for visualization.
    void setX(CoordinateType c)
    {
      OPENMS_PRECONDITION(D == 2, "DPosition<D,TCoordinateType>:setX(): index overflow!");
      coordinate_[0] = c;
    }

    ///Name mutator for the second dimension. Only for DPosition<2>, for visualization.
    void setY(CoordinateType c)
    {
      OPENMS_PRECONDITION(D == 2, "DPosition<D,TCoordinateType>:setY(): index overflow!");
      coordinate_[1] = c;
    }

    /// Equality operator
    bool operator==(const DPosition& point) const
    {
      for (Size i = 0; i < D; i++)
      {
#pragma clang diagnostic push
#pragma clang diagnostic ignored "-Wfloat-equal"
        if (coordinate_[i] != point.coordinate_[i]) return false;

#pragma clang diagnostic pop
      }
      return true;
    }

    /// Equality operator
    bool operator!=(const DPosition& point) const
    {
      return !(operator==(point));
    }

    /**
      @brief Lexicographical less than operator.
      Lexicographical comparison from dimension 0 to dimension D-1 is done.
    */
    bool operator<(const DPosition& point) const
    {
      for (Size i = 0; i < D; i++)
      {
        if (coordinate_[i] < point.coordinate_[i]) return true;

        if (coordinate_[i] > point.coordinate_[i]) return false;
      }
      return false;
    }

    /// Lexicographical greater less or equal operator.
    bool operator<=(const DPosition& point) const
    {
      for (Size i = 0; i < D; i++)
      {
        if (coordinate_[i] < point.coordinate_[i]) return true;

        if (coordinate_[i] > point.coordinate_[i]) return false;
      }
      return true;
    }

    /// Spatially (geometrically) less or equal operator. All coordinates must be "<=".
    bool spatiallyLessEqual(const DPosition& point) const
    {
      for (Size i = 0; i < D; i++)
      {
        if (coordinate_[i] > point.coordinate_[i]) return false;
      }
      return true;
    }

    /// Spatially (geometrically) greater or equal operator. All coordinates must be ">=".
    bool spatiallyGreaterEqual(const DPosition& point) const
    {
      for (Size i = 0; i < D; i++)
      {
        if (coordinate_[i] < point.coordinate_[i]) return false;
      }
      return true;
    }

    /// Lexicographical greater than operator.
    bool operator>(const DPosition& point) const
    {
      return !(operator<=(point));
    }

    /// Lexicographical greater or equal operator.
    bool operator>=(const DPosition& point) const
    {
      return !operator<(point);
    }

    /// Addition (a bit inefficient)
    DPosition operator+(const DPosition& point) const
    {
      DPosition result(*this);
      for (Size i = 0; i < D; ++i)
      {
        result.coordinate_[i] += point.coordinate_[i];
      }
      return result;
    }

    /// Addition
    DPosition& operator+=(const DPosition& point)
    {
      for (Size i = 0; i < D; ++i)
      {
        coordinate_[i] += point.coordinate_[i];
      }
      return *this;
    }

    /// Subtraction (a bit inefficient)
    DPosition operator-(const DPosition& point) const
    {
      DPosition result(*this);
      for (Size i = 0; i < D; ++i)
      {
        result.coordinate_[i] -= point.coordinate_[i];
      }
      return result;
    }

    /// Subtraction
    DPosition& operator-=(const DPosition& point)
    {
      for (Size i = 0; i < D; ++i)
      {
        coordinate_[i] -= point.coordinate_[i];
      }
      return *this;
    }

    /// Negation (a bit inefficient)
    DPosition   operator-() const
    {
      DPosition<D, CoordinateType> result(*this);
      for (Size i = 0; i < D; ++i)
      {
        result.coordinate_[i] = -result.coordinate_[i];
      }
      return result;
    }

    /// Inner product
    CoordinateType operator*(const DPosition& point) const
    {
      CoordinateType prod(0);
      for (Size i = 0; i < D; ++i)
      {
        prod += (point.coordinate_[i] * coordinate_[i]);
      }
      return prod;
    }

    /// Scalar multiplication
    DPosition& operator*=(CoordinateType scalar)
    {
      for (Size i = 0; i < D; ++i)
      {
        coordinate_[i] *= scalar;
      }
      return *this;
    }

    /// Scalar division
    DPosition& operator/=(CoordinateType scalar)
    {
      for (Size i = 0; i < D; ++i)
      {
        coordinate_[i] /= scalar;
      }
      return *this;
    }

    /// Returns the number of dimensions
    static Size size()
    {
      return D;
    }

    /// Set all dimensions to zero
    void clear()
    {
      for (Size i = 0; i < D; ++i)
      {
        coordinate_[i] = static_cast<CoordinateType>(0);
      }
    }

    //@}

    /** @name Static values */
    //@{
    /// all zero
    inline static constexpr DPosition zero()
    {
      return DPosition(0);
    }

    /// smallest positive
    inline static constexpr DPosition minPositive()
    {
      return DPosition((std::numeric_limits<typename DPosition::CoordinateType>::min)());
    }

    /// smallest negative
    inline static constexpr DPosition minNegative()
    {
      return DPosition(std::numeric_limits<typename DPosition::CoordinateType>::lowest());
    }

    /// largest positive
    inline static constexpr DPosition maxPositive()
    {
      return DPosition((std::numeric_limits<typename DPosition::CoordinateType>::max)());
    }

    //@}

    /** @name Iteration */
    //@{
    /// Non-mutable begin iterator
    ConstIterator begin() const
    {
      return &(coordinate_[0]);
    }

    /// Non-mutable end iterator
    ConstIterator end() const
    {
      return &(coordinate_[0]) + D;
    }

    /// Mutable begin iterator
    Iterator begin()
    {
      return &(coordinate_[0]);
    }

    /// Mutable end iterator
    Iterator end()
    {
      return &(coordinate_[0]) + D;
    }

    //@}

protected:
    CoordinateType coordinate_[D]{};
<<<<<<< HEAD

=======
>>>>>>> 9c05ab5c
  }; // DPosition

  /// Scalar multiplication (a bit inefficient)
  template <UInt D, typename TCoordinateType>
  DPosition<D, TCoordinateType> operator*(DPosition<D, TCoordinateType> position, typename DPosition<D, TCoordinateType>::CoordinateType scalar)
  {
    for (Size i = 0; i < D; ++i)
    {
      position[i] *= scalar;
    }
    return position;
  }

  /// Scalar multiplication (a bit inefficient)
  template <UInt D, typename TCoordinateType>
  DPosition<D, TCoordinateType> operator*(typename DPosition<D, TCoordinateType>::CoordinateType scalar, DPosition<D, TCoordinateType> position)
  {
    for (Size i = 0; i < D; ++i)
    {
      position[i] *= scalar;
    }
    return position;
  }

  /// Scalar multiplication (a bit inefficient)
  template <UInt D, typename TCoordinateType>
  DPosition<D, TCoordinateType> operator/(DPosition<D, TCoordinateType> position, typename DPosition<D, TCoordinateType>::CoordinateType scalar)
  {
    for (Size i = 0; i < D; ++i)
    {
      position[i] /= scalar;
    }
    return position;
  }

  /// Print the contents to a stream.
  template <UInt D, typename TCoordinateType>
  std::ostream& operator<<(std::ostream& os, const DPosition<D, TCoordinateType>& pos)
  {
    os << precisionWrapper(pos[0]);
    for (UInt i = 1; i < D; ++i)
    {
      os << ' ' << precisionWrapper(pos[i]);
    }
    return os;
  }

} // namespace OpenMS
<|MERGE_RESOLUTION|>--- conflicted
+++ resolved
@@ -123,20 +123,12 @@
     DPosition& operator=(DPosition&& source) noexcept = default;
 
     /// Destructor (not-virtual as this will save a lot of space!)
-<<<<<<< HEAD
-    ~DPosition() = default;
-=======
     ~DPosition() noexcept = default;
->>>>>>> 9c05ab5c
 
     //@}
 
     /// Swap the two points
-<<<<<<< HEAD
-    void swap(DPosition& rhs)
-=======
     void swap(DPosition& rhs) noexcept
->>>>>>> 9c05ab5c
     {
       for (Size i = 0; i < D; i++)
       {
@@ -427,10 +419,6 @@
 
 protected:
     CoordinateType coordinate_[D]{};
-<<<<<<< HEAD
-
-=======
->>>>>>> 9c05ab5c
   }; // DPosition
 
   /// Scalar multiplication (a bit inefficient)
