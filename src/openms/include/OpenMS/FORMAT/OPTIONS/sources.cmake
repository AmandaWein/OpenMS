### the directory name
set(directory include/OpenMS/FORMAT/OPTIONS)

<<<<<<< HEAD
### list all MOC filenames of the directory here
set(sources_list
)

### add path to the filenames
set(sources)
foreach(i ${sources_list})
  list(APPEND sources ${directory}/${i})
endforeach(i)

### Apply MOC compiler
QT5_WRAP_CPP(mocced_sources ${sources} OPTIONS ${BOOST_MOC_ARGS})

### pass source file list to the upper instance
set(OpenMS_sources ${OpenMS_sources} ${mocced_sources})

source_group("Source Files\\OpenMS\\FORMAT\\OPTIONS" FILES ${mocced_sources})

=======
>>>>>>> 722553d4
### list all header files of the directory here
set(sources_list_h
FeatureFileOptions.h
PeakFileOptions.h
)

### add path to the filenames
set(sources_h)
foreach(i ${sources_list_h})
	list(APPEND sources_h ${directory}/${i})
endforeach(i)

### source group definition
source_group("Header Files\\OpenMS\\FORMAT\\OPTIONS" FILES ${sources_h})

set(OpenMS_sources_h ${OpenMS_sources_h} ${sources_h})

<|MERGE_RESOLUTION|>--- conflicted
+++ resolved
@@ -1,41 +1,20 @@
-### the directory name
-set(directory include/OpenMS/FORMAT/OPTIONS)
-
-<<<<<<< HEAD
-### list all MOC filenames of the directory here
-set(sources_list
-)
-
-### add path to the filenames
-set(sources)
-foreach(i ${sources_list})
-  list(APPEND sources ${directory}/${i})
-endforeach(i)
-
-### Apply MOC compiler
-QT5_WRAP_CPP(mocced_sources ${sources} OPTIONS ${BOOST_MOC_ARGS})
-
-### pass source file list to the upper instance
-set(OpenMS_sources ${OpenMS_sources} ${mocced_sources})
-
-source_group("Source Files\\OpenMS\\FORMAT\\OPTIONS" FILES ${mocced_sources})
-
-=======
->>>>>>> 722553d4
-### list all header files of the directory here
-set(sources_list_h
-FeatureFileOptions.h
-PeakFileOptions.h
-)
-
-### add path to the filenames
-set(sources_h)
-foreach(i ${sources_list_h})
-	list(APPEND sources_h ${directory}/${i})
-endforeach(i)
-
-### source group definition
-source_group("Header Files\\OpenMS\\FORMAT\\OPTIONS" FILES ${sources_h})
-
-set(OpenMS_sources_h ${OpenMS_sources_h} ${sources_h})
-
+### the directory name
+set(directory include/OpenMS/FORMAT/OPTIONS)
+
+### list all header files of the directory here
+set(sources_list_h
+FeatureFileOptions.h
+PeakFileOptions.h
+)
+
+### add path to the filenames
+set(sources_h)
+foreach(i ${sources_list_h})
+	list(APPEND sources_h ${directory}/${i})
+endforeach(i)
+
+### source group definition
+source_group("Header Files\\OpenMS\\FORMAT\\OPTIONS" FILES ${sources_h})
+
+set(OpenMS_sources_h ${OpenMS_sources_h} ${sources_h})
+