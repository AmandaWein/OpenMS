--- conflicted
+++ resolved
@@ -75,12 +75,5 @@
       AVERAGE,
       SIZE_OF_MASSTYPE
     };
-<<<<<<< HEAD
-=======
-    // Input files that were processed:
-    typedef std::set<String> InputFiles;
-    typedef IteratorWrapper<InputFiles::iterator> InputFileRef;
-
->>>>>>> ffd7bf64
   }
 }