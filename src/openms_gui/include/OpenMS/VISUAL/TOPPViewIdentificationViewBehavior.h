--- conflicted
+++ resolved
@@ -34,11 +34,7 @@
 
 #pragma once
 
-<<<<<<< HEAD
 #include <OpenMS/CHEMISTRY/NASequence.h>
-=======
-// #include <OpenMS/CHEMISTRY/NASequence.h>
->>>>>>> ab7df5ad
 #include <OpenMS/METADATA/SpectrumSettings.h>
 #include <OpenMS/VISUAL/LayerData.h>
 #include <vector>
@@ -134,15 +130,8 @@
     /// Helper function for generateSequenceDiagram_() - overload for peptides
     void generateSequenceRow_(const AASequence& seq, std::vector<String>& row);
 
-<<<<<<< HEAD
     /// Helper function for generateSequenceDiagram_() - overload for oligonucleotides
     void generateSequenceRow_(const NASequence& seq, std::vector<String>& row);
-=======
-/*
-    /// Helper function for generateSequenceDiagram_() - overload for oligonucleotides
-    void generateSequenceRow_(const NASequence& seq, std::vector<String>& row);
-*/
->>>>>>> ab7df5ad
 
     /// Helper function, that collapses a vector of Strings into one String
     String collapseStringVector(std::vector<String> strings);
