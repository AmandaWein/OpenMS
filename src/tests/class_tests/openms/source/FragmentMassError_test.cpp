--- conflicted
+++ resolved
@@ -106,11 +106,7 @@
   FragmentMassError frag_ma_err;
 
   //tests compute function
-<<<<<<< HEAD
-  START_SECTION(void compute(FeatureMap& fmap, const MSExperiment& exp, const std::map<String,UInt64>& map_to_spectrum, const double tolerance = 20, const ToleranceUnit tolerance_unit = ToleranceUnit::PPM))
-=======
-  START_SECTION(void compute(FeatureMap& fmap, const MSExperiment& exp, const ToleranceUnit tolerance_unit = ToleranceUnit::AUTO, const double tolerance = 20))
->>>>>>> fb6d870e
+  START_SECTION(void compute(FeatureMap& fmap, const MSExperiment& exp, const std::map<String,UInt64>& map_to_spectrum, const ToleranceUnit tolerance_unit = ToleranceUnit::AUTO, const double tolerance = 20))
   {
     //--------------------------------------------------------------------
     // create valid input data
@@ -171,12 +167,7 @@
     //--------------------------------------------------------------------
     // test with valid input - default parameter
     //--------------------------------------------------------------------
-<<<<<<< HEAD
     frag_ma_err.compute(fmap, exp, spectra_map);
-=======
-    
-    frag_ma_err.compute(fmap, exp);
->>>>>>> fb6d870e
     std::vector<FragmentMassError::FMEStatistics> result;
     result = frag_ma_err.getResults();
 
@@ -198,14 +189,8 @@
     //--------------------------------------------------------------------
     // test with valid input and flags
     //--------------------------------------------------------------------
-<<<<<<< HEAD
-    FragmentMassError frag_ma_err_flag;
-    frag_ma_err_flag.compute(fmap, exp, spectra_map, 1, FragmentMassError::ToleranceUnit::DA);
-    std::vector<FragmentMassError::FMEStatistics> result_flag;
-    result_flag = frag_ma_err_flag.getResults();
-=======
     FragmentMassError frag_ma_err_flag_da;
-    frag_ma_err_flag_da.compute(fmap, exp, FragmentMassError::ToleranceUnit::DA, 1);
+    frag_ma_err_flag_da.compute(fmap, exp, spectra_map, FragmentMassError::ToleranceUnit::DA, 1);
     std::vector<FragmentMassError::FMEStatistics> result_flag_da;
     result_flag_da = frag_ma_err_flag_da.getResults();
 
@@ -218,7 +203,6 @@
 
     // featureMap with missing ProteinIdentifications
     FeatureMap fmap_auto;
->>>>>>> fb6d870e
 
     TEST_EXCEPTION_WITH_MESSAGE(Exception::MissingInformation, frag_ma_err.compute(fmap_auto, exp, FragmentMassError::ToleranceUnit::AUTO), "There is no information about fragment mass tolerance given in the FeatureXML. Please choose a fragment_mass_unit")
 
@@ -258,12 +242,8 @@
 
     // put PeptideIdentification with RT matching to MSSpectrum with fragmentation method SORI to fmap
     FeatureMap fmap_sori;
-<<<<<<< HEAD
+    fmap_sori.setProteinIdentifications( {protId} );
     fmap_sori.setUnassignedPeptideIdentifications({createPeptideIdentification("XTandem::5")});
-=======
-    fmap_sori.setProteinIdentifications( {protId} );
-    fmap_sori.setUnassignedPeptideIdentifications({createPeptideIdentification(7)});
->>>>>>> fb6d870e
 
     // MSExperiment with fragmentation method SORI (not supported)
     exp.setSpectra({createMSSpectrum(2, 7, "XTandem::5", Precursor::ActivationMethod::SORI)});
