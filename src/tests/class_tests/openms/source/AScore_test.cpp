// --------------------------------------------------------------------------
//                   OpenMS -- Open-Source Mass Spectrometry
// --------------------------------------------------------------------------
// Copyright The OpenMS Team -- Eberhard Karls University Tuebingen,
// ETH Zurich, and Freie Universitaet Berlin 2002-2013.
//
// This software is released under a three-clause BSD license:
//  * Redistributions of source code must retain the above copyright
//    notice, this list of conditions and the following disclaimer.
//  * Redistributions in binary form must reproduce the above copyright
//    notice, this list of conditions and the following disclaimer in the
//    documentation and/or other materials provided with the distribution.
//  * Neither the name of any author or any participating institution
//    may be used to endorse or promote products derived from this software
//    without specific prior written permission.
// For a full list of authors, refer to the file AUTHORS.
// --------------------------------------------------------------------------
// THIS SOFTWARE IS PROVIDED BY THE COPYRIGHT HOLDERS AND CONTRIBUTORS "AS IS"
// AND ANY EXPRESS OR IMPLIED WARRANTIES, INCLUDING, BUT NOT LIMITED TO, THE
// IMPLIED WARRANTIES OF MERCHANTABILITY AND FITNESS FOR A PARTICULAR PURPOSE
// ARE DISCLAIMED. IN NO EVENT SHALL ANY OF THE AUTHORS OR THE CONTRIBUTING
// INSTITUTIONS BE LIABLE FOR ANY DIRECT, INDIRECT, INCIDENTAL, SPECIAL,
// EXEMPLARY, OR CONSEQUENTIAL DAMAGES (INCLUDING, BUT NOT LIMITED TO,
// PROCUREMENT OF SUBSTITUTE GOODS OR SERVICES; LOSS OF USE, DATA, OR PROFITS;
// OR BUSINESS INTERRUPTION) HOWEVER CAUSED AND ON ANY THEORY OF LIABILITY,
// WHETHER IN CONTRACT, STRICT LIABILITY, OR TORT (INCLUDING NEGLIGENCE OR
// OTHERWISE) ARISING IN ANY WAY OUT OF THE USE OF THIS SOFTWARE, EVEN IF
// ADVISED OF THE POSSIBILITY OF SUCH DAMAGE.
//
// --------------------------------------------------------------------------
// $Maintainer:	David Wojnar $
// $Authors: David Wojnar $
// --------------------------------------------------------------------------

#include <OpenMS/CONCEPT/ClassTest.h>
#include <OpenMS/test_config.h>


///////////////////////////
#include <OpenMS/ANALYSIS/ID/AScore.h>
///////////////////////////

using namespace OpenMS;
using namespace std;

START_TEST(FalseDiscoveryRate, "$Id$")

/////////////////////////////////////////////////////////////
/////////////////////////////////////////////////////////////

AScore* ptr = 0;
AScore* nullPointer = 0;
START_SECTION(AScore())
{
  ptr = new AScore();
  TEST_NOT_EQUAL(ptr, nullPointer)
}
END_SECTION

START_SECTION(~AScore())
{
  delete ptr;
}
END_SECTION
ptr = new AScore();
START_SECTION((PeptideHit compute(PeptideHit& hit, RichPeakSpectrum& real_spectrum, double fmt, Int number_of_phospho_sites)))
{

}
END_SECTION

<<<<<<< HEAD
START_SECTION((DoubleReal computeCumulativeScore(UInt N,UInt n, DoubleReal p)))
{
  UInt n = 5;
  UInt N = 1;
  DoubleReal p = 0.1;
  DoubleReal score = ptr->computeCumulativeScore(N,n,p);
=======
START_SECTION((double computeCumulativeScore(UInt N,UInt n, double p)))
{
  UInt n = 5;
  UInt N = 1;
  double p = 0.1;
  double score = ptr->computeCumulativeScore(N,n,p);
>>>>>>> cf6a7a91
  TEST_REAL_SIMILAR(score,-1.0);

  n = 1;
  score = ptr->computeCumulativeScore(N,n,p);
  TEST_REAL_SIMILAR(score,0.1);
  N = 3;
  score = ptr->computeCumulativeScore(N,n,p);
  TEST_REAL_SIMILAR(score,0.271);
}
END_SECTION

START_SECTION((void computeHighestPeptides( std::vector< std::vector<double> >& peptide_site_scores,std::vector<ProbablePhosphoSites>& sites, vector<vector<Size> >& permutations)))
{
<<<<<<< HEAD
  std::vector< std::vector<DoubleReal> > peptide_site_scores_1;
  std::vector< std::vector<DoubleReal> > peptide_site_scores_2;
  std::vector< std::vector<DoubleReal> > peptide_site_scores_3;
  peptide_site_scores_1.resize(4);
  peptide_site_scores_2.resize(4);
  peptide_site_scores_3.resize(4);
  vector<DoubleReal> temp;
=======
  std::vector< std::vector<double> > peptide_site_scores_1;
  std::vector< std::vector<double> > peptide_site_scores_2;
  std::vector< std::vector<double> > peptide_site_scores_3;
  peptide_site_scores_1.resize(4);
  peptide_site_scores_2.resize(4);
  peptide_site_scores_3.resize(4);
  vector<double> temp;
>>>>>>> cf6a7a91
  temp.resize(10);
  for(Size i = 0; i < 10; ++i)
  {
    temp[i] = 0.1;
  }
  peptide_site_scores_1[0] = temp;
  peptide_site_scores_2[3] = temp;
  peptide_site_scores_3[0] = temp;
  temp.clear();
  temp.resize(10);
  for(Size i = 0; i < 10; ++i)
  {
    temp[i] = 0.2;
  }
  peptide_site_scores_1[1] = temp;
  peptide_site_scores_2[0] = temp;
  peptide_site_scores_3[3] = temp;
  temp.clear();
  temp.resize(10);
  for(Size i = 0; i < 10; ++i)
  {
    temp[i] = 0.3;
  }
  peptide_site_scores_1[2] = temp;
  peptide_site_scores_2[1] = temp;
  peptide_site_scores_3[2] = temp;
  temp.clear();
  temp.resize(10);
  for(Size i = 0; i < 10; ++i)
  {
    temp[i] = 0.4;
  }
  peptide_site_scores_1[3] = temp;
  peptide_site_scores_2[2] = temp;
  peptide_site_scores_3[1] = temp;


  vector<vector<Size> > permutations;
  vector<Size> per;
  per.push_back(1);
  per.push_back(3);
  per.push_back(5);
  permutations.push_back(per);
  per.clear();
  per.push_back(3);
  per.push_back(5);
  per.push_back(6);
  permutations.push_back(per);
  per.clear();
  per.push_back(1);
  per.push_back(3);
  per.push_back(6);
  permutations.push_back(per);
  per.clear();
  per.push_back(1);
  per.push_back(5);
  per.push_back(6);
  permutations.push_back(per);


  vector<ProbablePhosphoSites> sites;
  ptr->computeHighestPeptides(peptide_site_scores_1,sites,permutations);
  TEST_EQUAL(sites.size(),3)
  TEST_EQUAL(sites[0].seq_1, 3);
  TEST_EQUAL(sites[0].seq_2,1);
  TEST_EQUAL(sites[0].second, 3);
  TEST_EQUAL(sites[0].first,1);
  TEST_EQUAL(sites[0].peak_depth, 1)
    TEST_EQUAL(sites[1].first,5);
  TEST_EQUAL(sites[1].second,3);
  TEST_EQUAL(sites[1].seq_1, 3);
  TEST_EQUAL(sites[1].seq_2,2);
  TEST_EQUAL(sites[1].peak_depth, 1)
    TEST_EQUAL(sites[2].first,6);
  TEST_EQUAL(sites[2].second,3);
    TEST_EQUAL(sites[2].seq_1, 3);
  TEST_EQUAL(sites[2].seq_2,0);
  TEST_EQUAL(sites[2].peak_depth, 1)

  ptr->computeHighestPeptides(peptide_site_scores_3,sites,permutations);
  TEST_EQUAL(sites.size(),3)
  TEST_EQUAL(sites[0].seq_1, 1);
  TEST_EQUAL(sites[0].seq_2,3);
  TEST_EQUAL(sites[0].second,1 );
  TEST_EQUAL(sites[0].first,3);
  TEST_EQUAL(sites[0].peak_depth, 1)
    TEST_EQUAL(sites[1].first,5);
  TEST_EQUAL(sites[1].second,1);
  TEST_EQUAL(sites[1].seq_1, 1);
  TEST_EQUAL(sites[1].seq_2,2);
  TEST_EQUAL(sites[1].peak_depth, 1)
    TEST_EQUAL(sites[2].first,6);
  TEST_EQUAL(sites[2].second,1);
    TEST_EQUAL(sites[2].seq_1, 1);
  TEST_EQUAL(sites[2].seq_2,0);
  TEST_EQUAL(sites[2].peak_depth, 1)

  ptr->computeHighestPeptides(peptide_site_scores_2,sites,permutations);
  TEST_EQUAL(sites.size(),3)
  TEST_EQUAL(sites[0].seq_1, 2);
  TEST_EQUAL(sites[0].seq_2,1);
  TEST_EQUAL(sites[0].second,5 );
  TEST_EQUAL(sites[0].first,1);
  TEST_EQUAL(sites[0].peak_depth, 1)
    TEST_EQUAL(sites[1].first,3);
  TEST_EQUAL(sites[1].second,5);
  TEST_EQUAL(sites[1].seq_1, 2);
  TEST_EQUAL(sites[1].seq_2,3);
  TEST_EQUAL(sites[1].peak_depth, 1)
    TEST_EQUAL(sites[2].first,6);
  TEST_EQUAL(sites[2].second,5);
    TEST_EQUAL(sites[2].seq_1, 2);
  TEST_EQUAL(sites[2].seq_2,0);
  TEST_EQUAL(sites[2].peak_depth, 1)

  peptide_site_scores_1.clear();
  temp.clear();
  temp.resize(10);
  temp[0] = 55;
  temp[1] = 60;
  temp[2]= 75;
  temp[3] = 100;
  temp[4] = 90;
  temp[5] = 120;
  temp[6]  =125;
  temp[7] = 120;
  temp[8] = 100;
  temp[9] = 90;
  peptide_site_scores_1.push_back(temp);
    temp.clear();
  temp.resize(10);
  temp[0] = 40;
  temp[1] = 50;
  temp[2] = 53;
  temp[3] = 60;
  temp[4] = 50;
  temp[5]= 53;
  temp[6]= 59;
  temp[7] = 53;
  temp[8] = 50;
  temp[9]= 40;
  peptide_site_scores_1.push_back(temp);
  permutations.clear();
  per.clear();
  per.push_back(3);
  permutations.push_back(per);
  per.clear();
  per.push_back(6);
  permutations.push_back(per);

  ptr->computeHighestPeptides(peptide_site_scores_1,sites,permutations);
  TEST_EQUAL(sites.size(),1)
  TEST_EQUAL(sites[0].seq_1,0)
  TEST_EQUAL(sites[0].seq_2,1)
  TEST_EQUAL(sites[0].first,3);
  TEST_EQUAL(sites[0].second,6);
  TEST_EQUAL(sites[0].peak_depth, 6)

  permutations.clear();
  per.clear();
  per.push_back(3);
  per.push_back(5);
  permutations.push_back(per);
  per.clear();
  per.push_back(5);
  per.push_back(6);
  permutations.push_back(per);
    per.clear();
  per.push_back(3);
  per.push_back(7);
  permutations.push_back(per);
    per.clear();
  per.push_back(3);
  per.push_back(6);
  permutations.push_back(per);
    per.clear();
  per.push_back(5);
  per.push_back(7);
  permutations.push_back(per);
    per.clear();
  per.push_back(6);
  per.push_back(7);
  permutations.push_back(per);
<<<<<<< HEAD
  std::vector< std::vector<DoubleReal> > sec;
=======
  std::vector< std::vector<double> > sec;
>>>>>>> cf6a7a91
  peptide_site_scores_1.push_back(temp);
  peptide_site_scores_1.push_back(temp);
  peptide_site_scores_1.push_back(temp);
  peptide_site_scores_1.push_back(temp);
  ptr->computeHighestPeptides(peptide_site_scores_1,sites,permutations);
  TEST_EQUAL(sites.size(),2)
  TEST_EQUAL(sites[0].seq_1,0)
  TEST_EQUAL(sites[0].seq_2,4)
  TEST_EQUAL(sites[0].first,3);
  TEST_EQUAL(sites[0].second,7);
  TEST_EQUAL(sites[0].peak_depth, 6)
  TEST_EQUAL(sites[1].seq_1,0)
  TEST_EQUAL(sites[1].seq_2,3)
  TEST_EQUAL(sites[1].first,5);
  TEST_EQUAL(sites[1].second,6);
  TEST_EQUAL(sites[1].peak_depth, 6)

}
END_SECTION

START_SECTION((void compute_site_determining_ions(PeptideHit& hit, Size first,Size second, std::vector<RichPeakSpectrum>& site_determining_ions)))
{
  vector<RichPeakSpectrum> th_spectra;
  RichPeakSpectrum temp1,temp2;
  temp1.setName("VT(Phospho)EQSP");
  temp2.setName("VTEQS(Phospho)P");
  ProbablePhosphoSites candidates;
  candidates.seq_1 = 0;
  candidates.seq_2 = 1;
  candidates.first = 1;
  candidates.second = 4;
  candidates.peak_depth = 1;
  th_spectra.push_back(temp1);
  th_spectra.push_back(temp2);
  vector<RichPeakSpectrum> site_determining_ions;
  ptr->compute_site_determining_ions(th_spectra,candidates,1,site_determining_ions);
  TEST_EQUAL(site_determining_ions.size(),2)
  TEST_EQUAL(site_determining_ions[0].size(),6)
  TEST_EQUAL(site_determining_ions[1].size(),6)
  candidates.first = 4;
  candidates.second = 1;
  candidates.seq_1 = 1;
  candidates.seq_2 = 0;
  TEST_REAL_SIMILAR(site_determining_ions[0][0].getMZ(),203.102)
  TEST_REAL_SIMILAR(site_determining_ions[0][site_determining_ions[0].size()-1].getMZ(),538.19)
  TEST_REAL_SIMILAR(site_determining_ions[1][0].getMZ(),201.123)
  TEST_REAL_SIMILAR(site_determining_ions[1][site_determining_ions[1].size()-1].getMZ(),540.17)

  ptr->compute_site_determining_ions(th_spectra,candidates,1,site_determining_ions);
  TEST_EQUAL(site_determining_ions.size(),2)
  TEST_EQUAL(site_determining_ions[0].size(),6)
  TEST_EQUAL(site_determining_ions[1].size(),6)

  TEST_REAL_SIMILAR(site_determining_ions[1][0].getMZ(),203.102)
  TEST_REAL_SIMILAR(site_determining_ions[1][site_determining_ions[1].size()-1].getMZ(),538.19)
  TEST_REAL_SIMILAR(site_determining_ions[0][0].getMZ(),201.123)
  TEST_REAL_SIMILAR(site_determining_ions[0][site_determining_ions[0].size()-1].getMZ(),540.17)

  temp1.setName("T(Phospho)YQYS");
  temp2.setName("TYQYS(Phospho)");
  th_spectra.clear();
  th_spectra.push_back(temp1);
  th_spectra.push_back(temp2);
  candidates.seq_1 = 0;
  candidates.seq_2 = 1;
  candidates.first = 0;
  candidates.second = 4;
  ptr->compute_site_determining_ions(th_spectra,candidates,1,site_determining_ions);
  TEST_EQUAL(site_determining_ions.size(),2)
  TEST_EQUAL(site_determining_ions[0].size(),7)
  TEST_EQUAL(site_determining_ions[1].size(),7)

  TEST_REAL_SIMILAR(site_determining_ions[0][0].getMZ(),106.05)
  TEST_REAL_SIMILAR(site_determining_ions[0][site_determining_ions[0].size()-1].getMZ(),636.206)
  TEST_REAL_SIMILAR(site_determining_ions[1][0].getMZ(),186.016)
  TEST_REAL_SIMILAR(site_determining_ions[1][site_determining_ions[1].size()-1].getMZ(),640.201)

    candidates.first = 4;
  candidates.second = 0;
  candidates.seq_1 = 1;
  candidates.seq_2 = 0;
  ptr->compute_site_determining_ions(th_spectra,candidates,1,site_determining_ions);
  TEST_EQUAL(site_determining_ions.size(),2)
  TEST_EQUAL(site_determining_ions[0].size(),7)
  TEST_EQUAL(site_determining_ions[1].size(),7)

  TEST_REAL_SIMILAR(site_determining_ions[1][0].getMZ(),106.05)
  TEST_REAL_SIMILAR(site_determining_ions[1][site_determining_ions[1].size()-1].getMZ(),636.206)
  TEST_REAL_SIMILAR(site_determining_ions[0][0].getMZ(),186.016)
  TEST_REAL_SIMILAR(site_determining_ions[0][site_determining_ions[0].size()-1].getMZ(),640.201)

  temp1.setName("TST(Phospho)YQYSYPP");
  temp2.setName("TSTYQYS(Phospho)YPP");
  th_spectra.clear();
  th_spectra.push_back(temp1);
  th_spectra.push_back(temp2);
  candidates.seq_1 = 0;
  candidates.seq_2 = 1;
  candidates.first = 2;
  candidates.second = 6;
  ptr->compute_site_determining_ions(th_spectra,candidates,1,site_determining_ions);
  TEST_EQUAL(site_determining_ions.size(),2)
  TEST_EQUAL(site_determining_ions[0].size(),9)
  TEST_EQUAL(site_determining_ions[1].size(),9)

  TEST_REAL_SIMILAR(site_determining_ions[0][0].getMZ(),370.101)
  TEST_REAL_SIMILAR(site_determining_ions[0][site_determining_ions[0].size()-1].getMZ(),917.403)
  TEST_REAL_SIMILAR(site_determining_ions[1][0].getMZ(),290.135)
  TEST_REAL_SIMILAR(site_determining_ions[1][site_determining_ions[1].size()-1].getMZ(),997.37)

  candidates.seq_1 = 1;
  candidates.seq_2 = 0;
  candidates.first = 6;
  candidates.second = 2;
  ptr->compute_site_determining_ions(th_spectra,candidates,1,site_determining_ions);
  TEST_EQUAL(site_determining_ions.size(),2)
  TEST_EQUAL(site_determining_ions[0].size(),9)
  TEST_EQUAL(site_determining_ions[1].size(),9)

  TEST_REAL_SIMILAR(site_determining_ions[1][0].getMZ(),370.101)
  TEST_REAL_SIMILAR(site_determining_ions[1][site_determining_ions[1].size()-1].getMZ(),917.403)
  TEST_REAL_SIMILAR(site_determining_ions[0][0].getMZ(),290.135)
  TEST_REAL_SIMILAR(site_determining_ions[0][site_determining_ions[0].size()-1].getMZ(),997.37)
}
END_SECTION

START_SECTION((std::vector<Size> computeTupel_(AASequence& without_phospho)))
AASequence phospho = AASequence::fromString("VTQSPSSP");
vector<Size> tupel(ptr->computeTupel_(phospho));
TEST_EQUAL(4, tupel.size())
TEST_EQUAL(1, tupel[0])
TEST_EQUAL(3,tupel[1])
TEST_EQUAL(5,tupel[2])
TEST_EQUAL(6,tupel[3])
END_SECTION

START_SECTION((std::vector<std::vector<Size> > computePermutations_(std::vector<Size>& tupel,Int number_of_phospho_sites)))
vector<Size> tupel;
tupel.push_back(1);
tupel.push_back(2);
tupel.push_back(3);
tupel.push_back(4);
vector<vector<Size> > permutations;
permutations = ptr->computePermutations_(tupel,1);
TEST_EQUAL(4,permutations.size())
TEST_EQUAL(1,permutations[0][0])
TEST_EQUAL(2,permutations[1][0])
TEST_EQUAL(3,permutations[2][0])
TEST_EQUAL(4,permutations[3][0])

permutations = ptr->computePermutations_(tupel,2);
TEST_EQUAL(6,permutations.size())
TEST_EQUAL(1,permutations[0][0])
TEST_EQUAL(2,permutations[0][1])
TEST_EQUAL(1,permutations[1][0])
TEST_EQUAL(3,permutations[1][1])
TEST_EQUAL(1,permutations[2][0])
TEST_EQUAL(4,permutations[2][1])
TEST_EQUAL(2,permutations[3][0])
TEST_EQUAL(3,permutations[3][1])
TEST_EQUAL(2,permutations[4][0])
TEST_EQUAL(4,permutations[4][1])
TEST_EQUAL(3,permutations[5][0])
TEST_EQUAL(4,permutations[5][1])

permutations = ptr->computePermutations_(tupel,3);

TEST_EQUAL(4,permutations.size())
TEST_EQUAL(1,permutations[0][0])
TEST_EQUAL(2,permutations[0][1])
TEST_EQUAL(3,permutations[0][2])
TEST_EQUAL(1,permutations[1][0])
TEST_EQUAL(2,permutations[1][1])
TEST_EQUAL(4,permutations[1][2])
TEST_EQUAL(1,permutations[2][0])
TEST_EQUAL(3,permutations[2][1])
TEST_EQUAL(4,permutations[2][2])
TEST_EQUAL(2,permutations[3][0])
TEST_EQUAL(3,permutations[3][1])
TEST_EQUAL(4,permutations[3][2])


permutations = ptr->computePermutations_(tupel,4);
TEST_EQUAL(1,permutations.size())
TEST_EQUAL(1,permutations[0][0])
TEST_EQUAL(2,permutations[0][1])
TEST_EQUAL(3,permutations[0][2])
TEST_EQUAL(4,permutations[0][3])

END_SECTION
delete ptr;
/////////////////////////////////////////////////////////////
/////////////////////////////////////////////////////////////
END_TEST<|MERGE_RESOLUTION|>--- conflicted
+++ resolved
@@ -69,21 +69,12 @@
 }
 END_SECTION
 
-<<<<<<< HEAD
-START_SECTION((DoubleReal computeCumulativeScore(UInt N,UInt n, DoubleReal p)))
-{
-  UInt n = 5;
-  UInt N = 1;
-  DoubleReal p = 0.1;
-  DoubleReal score = ptr->computeCumulativeScore(N,n,p);
-=======
 START_SECTION((double computeCumulativeScore(UInt N,UInt n, double p)))
 {
   UInt n = 5;
   UInt N = 1;
   double p = 0.1;
   double score = ptr->computeCumulativeScore(N,n,p);
->>>>>>> cf6a7a91
   TEST_REAL_SIMILAR(score,-1.0);
 
   n = 1;
@@ -97,15 +88,6 @@
 
 START_SECTION((void computeHighestPeptides( std::vector< std::vector<double> >& peptide_site_scores,std::vector<ProbablePhosphoSites>& sites, vector<vector<Size> >& permutations)))
 {
-<<<<<<< HEAD
-  std::vector< std::vector<DoubleReal> > peptide_site_scores_1;
-  std::vector< std::vector<DoubleReal> > peptide_site_scores_2;
-  std::vector< std::vector<DoubleReal> > peptide_site_scores_3;
-  peptide_site_scores_1.resize(4);
-  peptide_site_scores_2.resize(4);
-  peptide_site_scores_3.resize(4);
-  vector<DoubleReal> temp;
-=======
   std::vector< std::vector<double> > peptide_site_scores_1;
   std::vector< std::vector<double> > peptide_site_scores_2;
   std::vector< std::vector<double> > peptide_site_scores_3;
@@ -113,7 +95,6 @@
   peptide_site_scores_2.resize(4);
   peptide_site_scores_3.resize(4);
   vector<double> temp;
->>>>>>> cf6a7a91
   temp.resize(10);
   for(Size i = 0; i < 10; ++i)
   {
@@ -297,11 +278,7 @@
   per.push_back(6);
   per.push_back(7);
   permutations.push_back(per);
-<<<<<<< HEAD
-  std::vector< std::vector<DoubleReal> > sec;
-=======
   std::vector< std::vector<double> > sec;
->>>>>>> cf6a7a91
   peptide_site_scores_1.push_back(temp);
   peptide_site_scores_1.push_back(temp);
   peptide_site_scores_1.push_back(temp);
